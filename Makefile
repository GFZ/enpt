.PHONY: clean clean-test clean-pyc clean-build docs help pytest
.DEFAULT_GOAL := help
define BROWSER_PYSCRIPT
import os, webbrowser, sys
try:
	from urllib import pathname2url
except:
	from urllib.request import pathname2url

webbrowser.open("file://" + pathname2url(os.path.abspath(sys.argv[1])))
endef
export BROWSER_PYSCRIPT

define PRINT_HELP_PYSCRIPT
import re, sys

for line in sys.stdin:
	match = re.match(r'^([a-zA-Z_-]+):.*?## (.*)$$', line)
	if match:
		target, help = match.groups()
		print("%-20s %s" % (target, help))
endef
export PRINT_HELP_PYSCRIPT
BROWSER := python -c "$$BROWSER_PYSCRIPT"

help:
	@python -c "$$PRINT_HELP_PYSCRIPT" < $(MAKEFILE_LIST)

clean: clean-build clean-pyc clean-test ## remove all build, test, coverage and Python artifacts


clean-build: ## remove build artifacts
	rm -fr build/
	rm -fr dist/
	rm -fr .eggs/
	find . -name '*.egg-info' -exec rm -fr {} +
	find . -name '*.egg' -exec rm -f {} +

clean-pyc: ## remove Python file artifacts
	find . -name '*.pyc' -exec rm -f {} +
	find . -name '*.pyo' -exec rm -f {} +
	find . -name '*~' -exec rm -f {} +
	find . -name '__pycache__' -exec rm -fr {} +

clean-test: ## remove test and coverage artifacts
	## don't call coverage erase here because make install calls make clean which calls make clean-test
	## -> since make install should run without the test requirements we can't use coverage erase here
	rm -fr .tox/
	rm -f .coverage
	rm -fr .coverage.*
	rm -fr htmlcov/
	rm -fr report.html
	rm -fr report.xml
	rm -fr coverage.xml
	rm -fr .pytest_cache

lint: ## check style with flake8
	flake8 --max-line-length=120 enpt tests > ./tests/linting/flake8.log || \
		(cat ./tests/linting/flake8.log && exit 1)
	pycodestyle enpt --exclude="*.ipynb,*.ipynb*" --max-line-length=120 > ./tests/linting/pycodestyle.log || \
		(cat ./tests/linting/pycodestyle.log && exit 1)
	-pydocstyle enpt > ./tests/linting/pydocstyle.log || \
		(cat ./tests/linting/pydocstyle.log && exit 1)

urlcheck: ## check for dead URLs
	urlchecker check . \
		--timeout 20 \
		--file-types .py,.rst,.md,.json \
<<<<<<< HEAD
		--white-listed-patterns \
			www.enmap.org \  # certificate checks fail although URLs work
			https://doi.org/10.1364/OE.19.009783  # exists but somehow urlchecker fails
=======
		--verbose \
		--exclude-urls https://doi.org/10.1364/OE.19.009783  # exists but somehow urlchecker fails
>>>>>>> 661fdcbb

test: ## run tests quickly with the default Python
	python setup.py test

test-all: ## run tests on every Python version with tox
	tox

coverage: ## check code coverage quickly with the default Python
	coverage erase
	coverage run --source enpt --source bin setup.py test
	coverage combine 	# must be called in order to make coverage work in multiprocessing
	coverage report -m
	coverage html
	# $(BROWSER) htmlcov/index.html

pytest: clean-test ## Runs pytest with coverage and creates coverage and test report
	## - puts the coverage results in the folder 'htmlcov'
	## - generates cobertura 'coverage.xml' (needed to show coverage in GitLab MR changes)
	## - generates 'report.html' based on pytest-reporter-html1
	## - generates JUnit 'report.xml' to show the test report as a new tab in a GitLab MR
	## NOTE: additional options pytest and coverage (plugin pytest-cov) are defined in .pytest.ini and .coveragerc
	pytest tests \
		--verbosity=3 \
		--color=yes \
		--tb=short \
		--cov=enpt \
		--cov-report html:htmlcov \
		--cov-report term-missing \
		--cov-report xml:coverage.xml \
		--template=html1/index.html --report=report.html \
		--junitxml report.xml

docs: ## generate Sphinx HTML documentation, including API docs
	rm -f docs/enpt.rst
	rm -f docs/modules.rst
	sphinx-apidoc enpt -o docs/ --private --doc-project 'API Reference'
	 $(MAKE) -C docs clean
	 $(MAKE) -C docs html
	#$(MAKE) -C docs latex
#	$(MAKE) -C docs latexpdf
	$(BROWSER) docs/_build/html/index.html

servedocs: docs ## compile the docs watching for changes
	watchmedo shell-command -p '*.rst' -c '$(MAKE) -C docs html' -R -D .

release: clean ## package and upload a release
	python setup.py sdist upload
	python setup.py bdist_wheel upload

dist: clean ## builds source and wheel package
	python setup.py sdist
	python setup.py bdist_wheel
	ls -l dist

install: clean ## install the package to the active Python's site-packages
	pip install -r requirements.txt
	python setup.py install

gitlab_CI_docker:  ## Build a docker image for CI use within gitlab
	cd ./tests/gitlab_CI_docker/; bash ./before_script.sh
	cd ./tests/gitlab_CI_docker/; bash ./build_enpt_testsuite_image.sh<|MERGE_RESOLUTION|>--- conflicted
+++ resolved
@@ -66,14 +66,8 @@
 	urlchecker check . \
 		--timeout 20 \
 		--file-types .py,.rst,.md,.json \
-<<<<<<< HEAD
-		--white-listed-patterns \
-			www.enmap.org \  # certificate checks fail although URLs work
-			https://doi.org/10.1364/OE.19.009783  # exists but somehow urlchecker fails
-=======
 		--verbose \
 		--exclude-urls https://doi.org/10.1364/OE.19.009783  # exists but somehow urlchecker fails
->>>>>>> 661fdcbb
 
 test: ## run tests quickly with the default Python
 	python setup.py test
