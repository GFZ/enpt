name: enpt

channels: &id1
  - http://conda.anaconda.org/ccpi  # only for pyfftw under windows
  - http://conda.anaconda.org/ioam  # only for holoviews
  - http://conda.anaconda.org/conda-forge

dependencies:
  - python=3.*.*
  - numpy

  # geoarray
  - pyqt
  - gdal
  - scikit-image
  - rasterio
  - pyproj
  # - lxml
  - geopandas
  - ipython
  - matplotlib
  - basemap
  - shapely
  - holoviews
  - bokeh

  # arosics
  - pyfftw
  - pykrige

  # sicor
  - glymur
<<<<<<< HEAD
  # - pygrib
=======
>>>>>>> c3372ce3
  - cachetools
  - pyhdf
  - h5py
  - pytables

  - pip:
    - scipy
    - geoarray>=0.7.15
    - spectral>=0.16
    - cerberus
    - jsmin
    - tqdm
    - utm
    - lxml
    - imageio
    - sphinx-argparse
    - pycodestyle<2.4.0  # version 2.4.0 causes ImportError: module 'pycodestyle' has no attribute 'break_around_binary_operator'
    - flake8
    - pylint
    - pydocstyle
    - nose
    - nose2
    - nose-htmloutput
    - coverage
    - rednose

    # sicor
    - https://software.ecmwf.int/wiki/download/attachments/56664858/ecmwf-api-client-python.tgz<|MERGE_RESOLUTION|>--- conflicted
+++ resolved
@@ -30,10 +30,6 @@
 
   # sicor
   - glymur
-<<<<<<< HEAD
-  # - pygrib
-=======
->>>>>>> c3372ce3
   - cachetools
   - pyhdf
   - h5py
