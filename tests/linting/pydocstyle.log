--- conflicted
+++ resolved
@@ -1,42 +1,5 @@
 enpt/version.py:1 at module level:
         D100: Missing docstring in public module
-<<<<<<< HEAD
-enpt/io/reader.py:63 in public method `read_inputdata`:
-        D205: 1 blank line required between summary line and description (found 0)
-enpt/io/reader.py:63 in public method `read_inputdata`:
-        D400: First line should end with a period (not ']')
-enpt/model/images.py:326 in private method `generate_quicklook`:
-        D400: First line should end with a period (not 'e')
-enpt/model/images.py:390 in public method `get_paths`:
-        D205: 1 blank line required between summary line and description (found 0)
-enpt/model/images.py:390 in public method `get_paths`:
-        D400: First line should end with a period (not 'o')
-enpt/model/images.py:424 in public method `get_preprocessed_dem`:
-        D102: Missing docstring in public method
-enpt/model/images.py:460 in public method `append_new_image`:
-        D205: 1 blank line required between summary line and description (found 0)
-enpt/model/images.py:663 in public method `get_paths`:
-        D400: First line should end with a period (not 'o')
-enpt/model/images.py:775 in public method `get_preprocessed_dem`:
-        D102: Missing docstring in public method
-enpt/model/images.py:779 in public method `run_AC`:
-        D102: Missing docstring in public method
-enpt/model/images.py:912 in public class `EnMAPL2Product_MapGeo`:
-        D204: 1 blank line required after class docstring (found 0)
-enpt/model/images.py:912 in public class `EnMAPL2Product_MapGeo`:
-        D413: Missing blank line after last section ('Attributes')
-enpt/model/images.py:923 in public method `__init__`:
-        D102: Missing docstring in public method
-enpt/model/images.py:990 in public method `from_L1B_sensorgeo`:
-        D102: Missing docstring in public method
-enpt/model/images.py:996 in public method `get_paths`:
-        D205: 1 blank line required between summary line and description (found 0)
-enpt/model/images.py:996 in public method `get_paths`:
-        D400: First line should end with a period (not 'o')
-enpt/model/images.py:1016 in public method `save`:
-        D205: 1 blank line required between summary line and description (found 0)
-enpt/model/images.py:1016 in public method `save`:
-=======
 enpt/io/reader.py:39 in public method `read_inputdata`:
         D400: First line should end with a period (not ']')
 enpt/model/images.py:305 in private method `generate_quicklook`:
@@ -68,47 +31,15 @@
 enpt/model/images.py:1076 in public method `save`:
         D205: 1 blank line required between summary line and description (found 0)
 enpt/model/images.py:1076 in public method `save`:
->>>>>>> ba1ba8b1
         D400: First line should end with a period (not 't')
-enpt/model/metadata.py:142 in public method `read_metadata`:
-        D400: First line should end with a period (not 'y')
-enpt/model/metadata.py:402 in public method `compute_geolayer_for_cube`:
-        D102: Missing docstring in public method
-enpt/model/metadata.py:415 in public method `calc_solar_irradiance_CWL_FWHM_per_band`:
-        D102: Missing docstring in public method
-enpt/model/metadata.py:433 in public class `EnMAP_Metadata_L1B_SensorGeo`:
+enpt/model/metadata.py:119 in public method `read_metadata`:
+        D400: First line should end with a period (not 'y')
+enpt/model/metadata.py:379 in public method `compute_geolayer_for_cube`:
+        D102: Missing docstring in public method
+enpt/model/metadata.py:392 in public method `calc_solar_irradiance_CWL_FWHM_per_band`:
+        D102: Missing docstring in public method
+enpt/model/metadata.py:410 in public class `EnMAP_Metadata_L1B_SensorGeo`:
         D413: Missing blank line after last section ('Attributes')
-<<<<<<< HEAD
-enpt/model/metadata.py:478 in public method `scene_basename`:
-        D102: Missing docstring in public method
-enpt/model/metadata.py:485 in public method `read_common_meta`:
-        D202: No blank lines allowed after function docstring (found 1)
-enpt/model/metadata.py:485 in public method `read_common_meta`:
-        D205: 1 blank line required between summary line and description (found 0)
-enpt/model/metadata.py:485 in public method `read_common_meta`:
-        D400: First line should end with a period (not 'o')
-enpt/model/metadata.py:538 in public method `get_earth_sun_distance`:
-        D400: First line should end with a period (not ')')
-enpt/model/metadata.py:560 in public method `read_metadata`:
-        D202: No blank lines allowed after function docstring (found 1)
-enpt/model/metadata.py:560 in public method `read_metadata`:
-        D400: First line should end with a period (not 'y')
-enpt/model/metadata.py:578 in public method `to_XML`:
-        D200: One-line docstring should fit on one line with quotes (found 3)
-enpt/model/metadata.py:604 in public class `EnMAP_Metadata_L2A_MapGeo`:
-        D101: Missing docstring in public class
-enpt/model/metadata.py:605 in public method `__init__`:
-        D403: First word of the first line should be properly capitalized ('Enmap', not 'EnMAP')
-enpt/model/metadata.py:703 in public method `get_common_UL_UR_LL_LR`:
-        D102: Missing docstring in public method
-enpt/model/metadata.py:715 in public method `add_band_statistics`:
-        D102: Missing docstring in public method
-enpt/model/metadata.py:721 in public method `add_product_fileinformation`:
-        D102: Missing docstring in public method
-enpt/model/metadata.py:746 in public method `to_XML`:
-        D200: One-line docstring should fit on one line with quotes (found 3)
-enpt/model/metadata.py:896 in public function `xmlSubtree2dict`:
-=======
 enpt/model/metadata.py:457 in public method `scene_basename`:
         D102: Missing docstring in public method
 enpt/model/metadata.py:464 in public method `read_common_meta`:
@@ -138,33 +69,21 @@
 enpt/model/metadata.py:727 in public method `to_XML`:
         D200: One-line docstring should fit on one line with quotes (found 3)
 enpt/model/metadata.py:877 in public function `xmlSubtree2dict`:
->>>>>>> ba1ba8b1
-        D103: Missing docstring in public function
-enpt/model/srf.py:34 in public class `SRF`:
-        D101: Missing docstring in public class
-enpt/model/srf.py:119 in public method `instrument`:
-        D102: Missing docstring in public method
-enpt/model/srf.py:134 in public method `__call__`:
-        D102: Missing docstring in public method
-enpt/model/srf.py:137 in public method `__getitem__`:
-        D105: Missing docstring in magic method
-enpt/model/srf.py:140 in public method `__iter__`:
-        D105: Missing docstring in magic method
-enpt/utils/path_generator.py:38 in public class `PathGenL1BProduct`:
-        D204: 1 blank line required after class docstring (found 0)
-enpt/utils/path_generator.py:81 in public function `get_path_ac_options`:
+        D103: Missing docstring in public function
+enpt/model/srf.py:11 in public class `SRF`:
+        D101: Missing docstring in public class
+enpt/model/srf.py:96 in public method `instrument`:
+        D102: Missing docstring in public method
+enpt/model/srf.py:111 in public method `__call__`:
+        D102: Missing docstring in public method
+enpt/model/srf.py:114 in public method `__getitem__`:
+        D105: Missing docstring in magic method
+enpt/model/srf.py:117 in public method `__iter__`:
+        D105: Missing docstring in magic method
+enpt/utils/path_generator.py:15 in public class `PathGenL1BProduct`:
+        D204: 1 blank line required after class docstring (found 0)
+enpt/utils/path_generator.py:58 in public function `get_path_ac_options`:
         D401: First line should be in imperative mood ('Return', not 'Returns')
-<<<<<<< HEAD
-enpt/utils/logging.py:106 in public method `__getstate__`:
-        D105: Missing docstring in magic method
-enpt/utils/logging.py:110 in public method `__setstate__`:
-        D401: First line should be in imperative mood ('Define', not 'Defines')
-enpt/utils/logging.py:161 in public method `__del__`:
-        D105: Missing docstring in magic method
-enpt/utils/logging.py:164 in public method `__enter__`:
-        D105: Missing docstring in magic method
-enpt/utils/logging.py:167 in public method `__exit__`:
-=======
 enpt/utils/logging.py:89 in public method `__getstate__`:
         D105: Missing docstring in magic method
 enpt/utils/logging.py:93 in public method `__setstate__`:
@@ -174,75 +93,56 @@
 enpt/utils/logging.py:144 in public method `__enter__`:
         D105: Missing docstring in magic method
 enpt/utils/logging.py:147 in public method `__exit__`:
->>>>>>> ba1ba8b1
-        D105: Missing docstring in magic method
-enpt/processors/spatial_transform/spatial_transform.py:45 in public class `Geometry_Transformer`:
-        D101: Missing docstring in public class
-enpt/processors/spatial_transform/spatial_transform.py:49 in public method `to_sensor_geometry`:
-        D102: Missing docstring in public method
-enpt/processors/spatial_transform/spatial_transform.py:63 in public method `to_map_geometry`:
-        D102: Missing docstring in public method
-enpt/processors/spatial_transform/spatial_transform.py:102 in public class `Geometry_Transformer_3D`:
-        D101: Missing docstring in public class
-enpt/processors/spatial_transform/spatial_transform.py:106 in public method `to_sensor_geometry`:
-        D102: Missing docstring in public method
-enpt/processors/spatial_transform/spatial_transform.py:120 in public method `to_map_geometry`:
-        D102: Missing docstring in public method
-enpt/processors/spatial_transform/spatial_transform.py:170 in public class `RPC_Geolayer_Generator`:
-        D200: One-line docstring should fit on one line with quotes (found 3)
-enpt/processors/spatial_transform/spatial_transform.py:170 in public class `RPC_Geolayer_Generator`:
-        D204: 1 blank line required after class docstring (found 0)
-enpt/processors/spatial_transform/spatial_transform.py:406 in public method `__call__`:
-        D102: Missing docstring in public method
-enpt/processors/spatial_transform/spatial_transform.py:413 in public function `mp_initializer_for_RPC_3D_Geolayer_Generator`:
+        D105: Missing docstring in magic method
+enpt/processors/spatial_transform/spatial_transform.py:22 in public class `Geometry_Transformer`:
+        D101: Missing docstring in public class
+enpt/processors/spatial_transform/spatial_transform.py:26 in public method `to_sensor_geometry`:
+        D102: Missing docstring in public method
+enpt/processors/spatial_transform/spatial_transform.py:40 in public method `to_map_geometry`:
+        D102: Missing docstring in public method
+enpt/processors/spatial_transform/spatial_transform.py:79 in public class `Geometry_Transformer_3D`:
+        D101: Missing docstring in public class
+enpt/processors/spatial_transform/spatial_transform.py:83 in public method `to_sensor_geometry`:
+        D102: Missing docstring in public method
+enpt/processors/spatial_transform/spatial_transform.py:97 in public method `to_map_geometry`:
+        D102: Missing docstring in public method
+enpt/processors/spatial_transform/spatial_transform.py:147 in public class `RPC_Geolayer_Generator`:
+        D200: One-line docstring should fit on one line with quotes (found 3)
+enpt/processors/spatial_transform/spatial_transform.py:147 in public class `RPC_Geolayer_Generator`:
+        D204: 1 blank line required after class docstring (found 0)
+enpt/processors/spatial_transform/spatial_transform.py:383 in public method `__call__`:
+        D102: Missing docstring in public method
+enpt/processors/spatial_transform/spatial_transform.py:390 in public function `mp_initializer_for_RPC_3D_Geolayer_Generator`:
         D400: First line should end with a period (not ')')
-enpt/processors/spatial_transform/spatial_transform.py:422 in public class `RPC_3D_Geolayer_Generator`:
-        D200: One-line docstring should fit on one line with quotes (found 3)
-enpt/processors/spatial_transform/spatial_transform.py:422 in public class `RPC_3D_Geolayer_Generator`:
-        D204: 1 blank line required after class docstring (found 0)
-enpt/processors/spatial_transform/spatial_transform.py:467 in public method `compute_geolayer`:
-        D102: Missing docstring in public method
-<<<<<<< HEAD
-enpt/processors/spatial_transform/spatial_transform.py:506 in public function `compute_mapCoords_within_sensorGeoDims`:
-        D205: 1 blank line required between summary line and description (found 0)
-enpt/processors/spatial_transform/spatial_transform.py:506 in public function `compute_mapCoords_within_sensorGeoDims`:
-        D400: First line should end with a period (not ':')
-enpt/processors/spatial_transform/spatial_transform.py:547 in public function `get_UTMEPSG_from_LonLat`:
-=======
+enpt/processors/spatial_transform/spatial_transform.py:399 in public class `RPC_3D_Geolayer_Generator`:
+        D200: One-line docstring should fit on one line with quotes (found 3)
+enpt/processors/spatial_transform/spatial_transform.py:399 in public class `RPC_3D_Geolayer_Generator`:
+        D204: 1 blank line required after class docstring (found 0)
+enpt/processors/spatial_transform/spatial_transform.py:444 in public method `compute_geolayer`:
+        D102: Missing docstring in public method
 enpt/processors/spatial_transform/spatial_transform.py:524 in public function `get_UTMEPSG_from_LonLat`:
->>>>>>> ba1ba8b1
-        D103: Missing docstring in public function
-enpt/processors/spatial_transform/spatial_transform.py:554 in public function `get_center_coord`:
-        D103: Missing docstring in public function
-enpt/processors/spatial_transform/spatial_transform.py:563 in public function `get_UTMEPSG_from_LonLat_cornersXY`:
-        D103: Missing docstring in public function
-enpt/processors/dem_preprocessing/dem_preprocessing.py:39 in public class `DEM_Processor`:
-        D101: Missing docstring in public class
-enpt/processors/dem_preprocessing/dem_preprocessing.py:40 in public method `__init__`:
-        D102: Missing docstring in public method
-enpt/processors/dem_preprocessing/dem_preprocessing.py:77 in public method `fill_gaps`:
-        D102: Missing docstring in public method
-enpt/processors/dem_preprocessing/dem_preprocessing.py:80 in public method `compute_slopes`:
-        D102: Missing docstring in public method
-enpt/processors/dem_preprocessing/dem_preprocessing.py:84 in public method `compute_aspect`:
-        D102: Missing docstring in public method
-enpt/processors/dem_preprocessing/dem_preprocessing.py:88 in public method `to_sensor_geometry`:
-        D102: Missing docstring in public method
-<<<<<<< HEAD
-enpt/processors/dead_pixel_correction/dead_pixel_correction.py:41 in public class `Dead_Pixel_Corrector`:
-        D205: 1 blank line required between summary line and description (found 0)
-enpt/processors/dead_pixel_correction/dead_pixel_correction.py:41 in public class `Dead_Pixel_Corrector`:
-        D400: First line should end with a period (not 'e')
-enpt/processors/atmospheric_correction/atmospheric_correction.py:47 in public method `get_ac_options`:
-        D102: Missing docstring in public method
-enpt/processors/atmospheric_correction/atmospheric_correction.py:70 in public method `run_ac`:
-=======
+        D103: Missing docstring in public function
+enpt/processors/spatial_transform/spatial_transform.py:531 in public function `get_center_coord`:
+        D103: Missing docstring in public function
+enpt/processors/spatial_transform/spatial_transform.py:540 in public function `get_UTMEPSG_from_LonLat_cornersXY`:
+        D103: Missing docstring in public function
+enpt/processors/dem_preprocessing/dem_preprocessing.py:16 in public class `DEM_Processor`:
+        D101: Missing docstring in public class
+enpt/processors/dem_preprocessing/dem_preprocessing.py:17 in public method `__init__`:
+        D102: Missing docstring in public method
+enpt/processors/dem_preprocessing/dem_preprocessing.py:54 in public method `fill_gaps`:
+        D102: Missing docstring in public method
+enpt/processors/dem_preprocessing/dem_preprocessing.py:57 in public method `compute_slopes`:
+        D102: Missing docstring in public method
+enpt/processors/dem_preprocessing/dem_preprocessing.py:61 in public method `compute_aspect`:
+        D102: Missing docstring in public method
+enpt/processors/dem_preprocessing/dem_preprocessing.py:65 in public method `to_sensor_geometry`:
+        D102: Missing docstring in public method
 enpt/processors/dead_pixel_correction/dead_pixel_correction.py:18 in public class `Dead_Pixel_Corrector`:
         D101: Missing docstring in public class
 enpt/processors/atmospheric_correction/atmospheric_correction.py:27 in public method `get_ac_options`:
         D102: Missing docstring in public method
 enpt/processors/atmospheric_correction/atmospheric_correction.py:52 in public method `run_ac`:
->>>>>>> ba1ba8b1
         D102: Missing docstring in public method
 enpt/processors/orthorectification/__init__.py:1 at module level:
         D205: 1 blank line required between summary line and description (found 0)
@@ -252,55 +152,18 @@
         D205: 1 blank line required between summary line and description (found 0)
 enpt/processors/orthorectification/orthorectification.py:1 at module level:
         D400: First line should end with a period (not 'y')
-enpt/processors/orthorectification/orthorectification.py:47 in public class `Orthorectifier`:
-        D101: Missing docstring in public class
-enpt/processors/orthorectification/orthorectification.py:53 in public method `validate_input`:
-        D102: Missing docstring in public method
-enpt/processors/orthorectification/orthorectification.py:67 in public method `run_transformation`:
-        D102: Missing docstring in public method
-enpt/execution/controller.py:114 in public method `run_dem_processor`:
-        D102: Missing docstring in public method
-enpt/execution/controller.py:117 in public method `run_geometry_processor`:
-        D102: Missing docstring in public method
-enpt/execution/controller.py:129 in public method `write_output`:
-        D102: Missing docstring in public method
-<<<<<<< HEAD
-enpt/options/config.py:103 in public class `EnPTConfig`:
-        D101: Missing docstring in public class
-enpt/options/config.py:104 in public method `__init__`:
-        D202: No blank lines allowed after function docstring (found 1)
-enpt/options/config.py:278 in public method `absPath`:
-        D102: Missing docstring in public method
-enpt/options/config.py:281 in public method `get_parameter`:
-        D102: Missing docstring in public method
-enpt/options/config.py:344 in public method `to_dict`:
-        D202: No blank lines allowed after function docstring (found 1)
-enpt/options/config.py:358 in public method `to_jsonable_dict`:
-        D102: Missing docstring in public method
-enpt/options/config.py:369 in public method `__repr__`:
-        D105: Missing docstring in magic method
-enpt/options/config.py:373 in public function `json_to_python`:
-        D103: Missing docstring in public function
-enpt/options/config.py:406 in public function `python_to_json`:
-        D103: Missing docstring in public function
-enpt/options/config.py:428 in public class `EnPTValidator`:
-        D101: Missing docstring in public class
-enpt/options/config.py:429 in public method `__init__`:
-        D205: 1 blank line required between summary line and description (found 0)
-enpt/options/config.py:429 in public method `__init__`:
-        D400: First line should end with a period (not 'r')
-enpt/options/config.py:437 in public method `validate`:
-        D102: Missing docstring in public method
-enpt/options/config.py:442 in public function `get_options`:
-        D202: No blank lines allowed after function docstring (found 1)
-enpt/options/options_schema.py:154 in public function `get_updated_schema`:
-        D103: Missing docstring in public function
-enpt/options/options_schema.py:155 in private nested function `deep_update`:
-        D202: No blank lines allowed after function docstring (found 1)
-enpt/options/options_schema.py:155 in private nested function `deep_update`:
-        D400: First line should end with a period (not 'e')
-enpt/options/options_schema.py:174 in public function `get_param_from_json_config`:
-=======
+enpt/processors/orthorectification/orthorectification.py:24 in public class `Orthorectifier`:
+        D101: Missing docstring in public class
+enpt/processors/orthorectification/orthorectification.py:30 in public method `validate_input`:
+        D102: Missing docstring in public method
+enpt/processors/orthorectification/orthorectification.py:44 in public method `run_transformation`:
+        D102: Missing docstring in public method
+enpt/execution/controller.py:91 in public method `run_dem_processor`:
+        D102: Missing docstring in public method
+enpt/execution/controller.py:94 in public method `run_geometry_processor`:
+        D102: Missing docstring in public method
+enpt/execution/controller.py:106 in public method `write_output`:
+        D102: Missing docstring in public method
 enpt/options/config.py:81 in public class `EnPTConfig`:
         D101: Missing docstring in public class
 enpt/options/config.py:82 in public method `__init__`:
@@ -338,5 +201,4 @@
 enpt/options/options_schema.py:131 in private nested function `deep_update`:
         D400: First line should end with a period (not 'e')
 enpt/options/options_schema.py:150 in public function `get_param_from_json_config`:
->>>>>>> ba1ba8b1
         D103: Missing docstring in public function