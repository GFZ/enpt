# -*- coding: utf-8 -*-

# EnPT, EnMAP Processing Tool - A Python package for pre-processing of EnMAP Level-1B data
#
# Copyright (C) 2019  Karl Segl (GFZ Potsdam, segl@gfz-potsdam.de), Daniel Scheffler
# (GFZ Potsdam, danschef@gfz-potsdam.de), Niklas Bohn (GFZ Potsdam, nbohn@gfz-potsdam.de),
# Stéphane Guillaso (GFZ Potsdam, stephane.guillaso@gfz-potsdam.de)
#
# This software was developed within the context of the EnMAP project supported
# by the DLR Space Administration with funds of the German Federal Ministry of
# Economic Affairs and Energy (on the basis of a decision by the German Bundestag:
# 50 EE 1529) and contributions from DLR, GFZ and OHB System AG.
#
# This program is free software: you can redistribute it and/or modify it under
# the terms of the GNU General Public License as published by the Free Software
# Foundation, either version 3 of the License, or (at your option) any later
# version. Please note the following exception: `EnPT` depends on tqdm, which
# is distributed under the Mozilla Public Licence (MPL) v2.0 except for the files
# "tqdm/_tqdm.py", "setup.py", "README.rst", "MANIFEST.in" and ".gitignore".
# Details can be found here: https://github.com/tqdm/tqdm/blob/master/LICENCE.
#
# This program is distributed in the hope that it will be useful, but WITHOUT
# ANY WARRANTY; without even the implied warranty of MERCHANTABILITY or FITNESS
# FOR A PARTICULAR PURPOSE. See the GNU Lesser General Public License for more
# details.
#
# You should have received a copy of the GNU Lesser General Public License along
# with this program.  If not, see <http://www.gnu.org/licenses/>.

"""EnPT configuration module.

Provides the configuration that is later passed to individual submodules.
"""

import os
import json
from json import JSONDecodeError
import datetime
import pkgutil
import warnings
from pprint import pformat

from jsmin import jsmin
from cerberus import Validator
from collections import OrderedDict, Mapping
import numpy as np
from multiprocessing import cpu_count

from .options_schema import \
    enpt_schema_input, \
    enpt_schema_config_output, \
    parameter_mapping, \
    get_param_from_json_config
from ..version import \
    __version__, \
    __versionalias__

__author__ = 'Daniel Scheffler'


path_enptlib = os.path.dirname(pkgutil.get_loader("enpt").path)
path_options_default = os.path.join(path_enptlib, 'options', 'options_default.json')


config_for_testing = dict(
    path_l1b_enmap_image=os.path.abspath(
        os.path.join(path_enptlib, '..', 'tests', 'data', 'EnMAP_Level_1B', 'AlpineTest1_CWV2_SM0.zip')),
    path_l1b_enmap_image_gapfill=os.path.abspath(
        os.path.join(path_enptlib, '..', 'tests', 'data', 'EnMAP_Level_1B', 'AlpineTest2_CWV2_SM0.zip')),
    path_dem=os.path.abspath(
        os.path.join(path_enptlib, '..', 'tests', 'data', 'dem_map_geo.bsq')),
    log_level='DEBUG',
    output_dir=os.path.join(path_enptlib,  '..', 'tests', 'data', 'test_outputs'),
    n_lines_to_append=50,
    disable_progress_bars=True,
    is_dummy_dataformat=True,
    enable_ac=False,
    CPUs=16
)


config_for_testing_dlr = dict(
    path_l1b_enmap_image=os.path.abspath(
        os.path.join(path_enptlib, '..', 'tests', 'data', 'EnMAP_Level_1B',
                     # Alps
                     'ENMAP01-____L1B-DT000000987_20130205T105307Z_001_V000101_20190426T143700Z__rows0-99.zip'

                     # Arcachon
                     # 'ENMAP01-____L1B-DT000400126_20170218T110115Z_002_V000204_20200206T182719Z__rows700-799.zip'

                     # Arcachon 1000x30
                     # 'ENMAP01-____L1B-DT000400126_20170218T110115Z_002_V000204_20200206T182719Z__rows700-730.zip'
                     )),
    path_l1b_enmap_image_gapfill=os.path.abspath(
        os.path.join(path_enptlib, '..', 'tests', 'data', 'EnMAP_Level_1B',
                     # Alps
                     'ENMAP01-____L1B-DT000000987_20130205T105307Z_001_V000101_20190426T143700Z__rows100-199.zip'

                     # Arcachon
                     # 'ENMAP01-____L1B-DT000400126_20170218T110115Z_002_V000204_20200206T182719Z__rows800-899.zip'
                     )),
    path_dem=os.path.abspath(
        os.path.join(path_enptlib, '..', 'tests', 'data',
                     # Alps
                     'DLR_L2A_DEM_UTM32.bsq'

                     # Arcachon
                     # 'ENMAP01-____L1B-DT000400126_20170218T110115Z_002_V000204_20200206T182719Z__DEM_ASTER.bsq'
                     )),
    log_level='DEBUG',
    output_dir=os.path.join(path_enptlib,  '..', 'tests', 'data', 'test_outputs'),
    n_lines_to_append=50,
    disable_progress_bars=False,
    is_dummy_dataformat=False,
    enable_ac=True,
<<<<<<< HEAD
    CPUs=32,
=======
    enable_ice_retrieval=False,
    CPUs=1,
>>>>>>> 3fc4caf7
    ortho_resampAlg='gauss',
)


enmap_coordinate_grid = dict(x=np.array([0, 30]),
                             y=np.array([0, 30]))
enmap_xres, enmap_yres = np.ptp(enmap_coordinate_grid['x']), np.ptp(enmap_coordinate_grid['y'])
assert enmap_xres == enmap_yres, 'Unequal X/Y resolution of the output grid!'


class EnPTConfig(object):
    def __init__(self, json_config='', **user_opts):
        """Create a job configuration.

        :arg json_config:
             path to JSON file containing configuration parameters or a string in JSON format

        :key CPUs:
             number of CPU cores to be used for processing (default: "None" -> use all available

        :key path_l1b_enmap_image:
            input path of the EnMAP L1B image to be processed
            (zip-archive or root directory; must be given if not contained in --json-config.)

        :key path_l1b_enmap_image_gapfill:
            input path of an adjacent EnMAP L1B image to be used for gap-filling (zip-archive or root directory)

        :key path_dem:
            input path of digital elevation model in map or sensor geometry; GDAL compatible file format (must cover
            the EnMAP L1B data completely if given in map geometry or must have the same pixel dimensions like the
            EnMAP L1B data if given in sensor geometry)

        :key average_elevation:
            average elevation in meters above sea level; may be provided if no DEM is available; ignored if DEM is given

        :key output_dir:
            output directory where processed data and log files are saved

        :key working_dir:
            directory to be used for temporary files

        :key n_lines_to_append:
            number of lines to be added to the main image [if None, use the whole imgap].
            Requires 'path_l1b_enmap_image_gapfill' to be set.

        :key disable_progress_bars:
            whether to disable all progress bars during processing

        :key path_earthSunDist:
             input path of the earth sun distance model

        :key path_solar_irr:
            input path of the solar irradiance model

        :key scale_factor_toa_ref:
            scale factor to be applied to TOA reflectance result

        :key enable_keystone_correction:
            Enable keystone correction

        :key enable_vnir_swir_coreg:
            Enable VNIR/SWIR co-registration

        :key path_reference_image:
            Reference image for co-registration.

        :key enable_ac:
            Enable atmospheric correction using SICOR algorithm (default: True).
            If False, the L2A output contains top-of-atmosphere reflectance.

        :key auto_download_ecmwf:
            Automatically download ECMWF data for atmospheric correction

        :key enable_ice_retrieval:
            Enable ice retrieval (default); increases accuracy of water vapour retrieval (DEPRECATED)

        :key enable_cloud_screening:
            Enable cloud screening during atmospheric correction

        :key scale_factor_boa_ref:
            Scale factor to be applied to BOA reflectance result

        :key run_smile_P:
            Enable extra smile detection and correction (provider smile coefficients are ignored)

        :key run_deadpix_P:
            Enable dead pixel correction

        :key deadpix_P_algorithm:
            Algorithm for dead pixel correction ('spectral' or 'spatial')

        :key deadpix_P_interp_spectral:
            Spectral interpolation algorithm to be used during dead pixel correction
             ('linear', 'nearest', 'zero', 'slinear', 'quadratic', 'cubic')

        :key deadpix_P_interp_spatial:
            Spatial interpolation algorithm to be used during dead pixel correction
             ('linear', 'nearest', 'zero', 'slinear', 'quadratic', 'cubic')
        :key ortho_resampAlg:
            Ortho-rectification resampling algorithm ('nearest', 'bilinear', 'gauss')
        """

        # fixed attributes
        self.version = __version__
        self.versionalias = __versionalias__

        #######################
        # POPULATE PARAMETERS #
        #######################

        # args
        self.json_config = json_config
        self.kwargs = user_opts

        # get validated options dict from JSON-options
        self.json_opts_fused_valid = self.get_json_opts(validate=True)

        gp = self.get_parameter

        ###################
        # general options #
        ###################

        self.is_dummy_dataformat = gp('is_dummy_dataformat')
        if 'is_dlr_dataformat' in user_opts:
            warnings.warn("The 'is_dlr_dataformat' flag is deprectated and will not exist in future. "
                          "Please set 'is_dummy_dataformat' to False instead.", DeprecationWarning)
            self.is_dummy_dataformat = user_opts['is_dlr_dataformat'] is False

        self.CPUs = gp('CPUs', fallback=cpu_count())
        self.log_level = gp('log_level')
        self.create_logfile = gp('create_logfile')
        self.path_l1b_enmap_image = self.absPath(gp('path_l1b_enmap_image'))
        self.path_l1b_enmap_image_gapfill = self.absPath(gp('path_l1b_enmap_image_gapfill'))
        self.path_dem = self.absPath(gp('path_dem'))
        self.average_elevation = self.absPath(gp('average_elevation'))
        self.path_l1b_snr_model = self.absPath(gp('path_l1b_snr_model'))
        self.working_dir = self.absPath(gp('working_dir')) or None
        self.n_lines_to_append = gp('n_lines_to_append')
        self.disable_progress_bars = gp('disable_progress_bars')

        ##################
        # output options #
        ##################

        self.output_dir = self.absPath(gp('output_dir', fallback=os.path.abspath(os.path.curdir)))

        ###########################
        # processor configuration #
        ###########################

        # toa_ref
        self.path_earthSunDist = self.absPath(gp('path_earthSunDist'))
        self.path_solar_irr = self.absPath(gp('path_solar_irr'))
        self.scale_factor_toa_ref = gp('scale_factor_toa_ref')

        # geometry
        self.enable_keystone_correction = gp('enable_keystone_correction')
        self.enable_vnir_swir_coreg = gp('enable_vnir_swir_coreg')
        self.path_reference_image = gp('path_reference_image')

        # atmospheric_correction
        if 'enable_ice_retrieval' in user_opts:
            warnings.warn("The parameter 'enable_ice_retrieval' is deprecated and will be removed in future versions."
                          "Ice retireval is now always turned on during atmospheric correction.", DeprecationWarning)

        self.enable_ac = gp('enable_ac')
        self.auto_download_ecmwf = gp('auto_download_ecmwf')
        self.enable_cloud_screening = gp('enable_cloud_screening')
        self.scale_factor_boa_ref = gp('scale_factor_boa_ref')

        # smile
        self.run_smile_P = gp('run_smile_P')

        # dead_pixel
        self.run_deadpix_P = gp('run_deadpix_P')
        self.deadpix_P_algorithm = gp('deadpix_P_algorithm')
        self.deadpix_P_interp_spectral = gp('deadpix_P_interp_spectral')
        self.deadpix_P_interp_spatial = gp('deadpix_P_interp_spatial')

        # orthorectification
        self.ortho_resampAlg = gp('ortho_resampAlg')

        #########################
        # validate final config #
        #########################

        EnPTValidator(allow_unknown=True, schema=enpt_schema_config_output).validate(self.to_dict())

    @staticmethod
    def absPath(path):
        return path if not path or os.path.isabs(path) else os.path.abspath(os.path.join(path_enptlib, path))

    def get_parameter(self, key_user_opts, fallback=None):
        # 1. priority: parameters that have directly passed to EnPTConfig within user_opts
        if key_user_opts in self.kwargs:
            return self.kwargs[key_user_opts]

        # 2. priority: default options, overridden by eventually provided json_config
        else:
            param = get_param_from_json_config(key_user_opts, self.json_opts_fused_valid)
            if not param:
                if fallback:
                    return fallback
            return param

    def get_json_opts(self, validate=True):
        """Get a dictionary of EnPT config parameters.

        NOTE: Reads the default options from options_default.json and updates the values with those from database.
        """
        def update_dict(d, u):
            for k, v in u.items():
                if isinstance(v, Mapping):
                    d[k] = update_dict(d.get(k, {}), v)
                else:
                    d[k] = v
            return d

        # read options_default.json
        default_options = get_options(path_options_default, validation=validate)

        ###############################################################################################################
        # if json config is provided (via python bindings or CLI parser -> override all options with that json config #
        ###############################################################################################################

        if self.json_config:
            if self.json_config.startswith("{"):
                try:
                    params_dict = json.loads(jsmin(self.json_config))
                except JSONDecodeError:
                    warnings.warn('The given JSON options string could not be decoded. '
                                  'JSON decoder failed with the following error:')
                    raise
            elif os.path.isfile(self.json_config):
                try:
                    with open(self.json_config, 'r') as inF:
                        params_dict = json.loads(jsmin(inF.read()))
                except JSONDecodeError:
                    warnings.warn('The given JSON options file %s could not be decoded. '
                                  'JSON decoder failed with the following error:' % self.json_config)
                    raise

            else:
                raise ValueError("The parameter 'json_config' must be a JSON formatted string or a JSON file on disk.")

            # convert values to useful data types and update the default values
            params_dict = json_to_python(params_dict)
            update_dict(default_options, params_dict)

        if validate:
            EnPTValidator(allow_unknown=True, schema=enpt_schema_input).validate(default_options)

        json_options = default_options
        return json_options

    def to_dict(self):
        """Generate a dictionary in the same structure like the one in options_default.json from the current config."""

        def nested_set(dic, keys, value):
            for k in keys[:-1]:
                dic = dic.setdefault(k, {})
            dic[keys[-1]] = value

        outdict = dict()
        for key_user_opts, subkeys in parameter_mapping.items():
            nested_set(outdict, subkeys, getattr(self, key_user_opts))

        return outdict

    def to_jsonable_dict(self):
        return python_to_json(self.to_dict())

    def save(self, path_outfile):
        """Save the JobConfig instance to a JSON file in the same structure like the one in options_default.json.

        :param path_outfile:    path of the output JSON file
        """
        with open(path_outfile, 'w') as outF:
            json.dump(self.to_jsonable_dict(), outF, skipkeys=False, indent=4)

    def __repr__(self):
        return pformat(self.to_dict())


def json_to_python(value):
    def is_number(s):
        try:
            float(s)
            return True
        except ValueError:
            return False

    if type(value) is dict:
        return {json_to_python(k): json_to_python(v) for k, v in value.items()}
    elif type(value) is list:
        return [json_to_python(v) for v in value]
    else:
        if value == "None":
            return None
        if value == "slice(None, None, None)":
            return slice(None)
        if value in [True, "true"]:
            return True
        if value in [False, "false"]:
            return False
        if is_number(value):
            try:
                if str(int(value)) != str(float(value)):
                    return int(value)
                else:
                    return float(value)
            except ValueError:
                return float(value)
        else:
            return value


def python_to_json(value):
    if type(value) in [dict, OrderedDict]:
        return {python_to_json(k): python_to_json(v) for k, v in value.items()}
    elif type(value) is list:
        return [python_to_json(v) for v in value]
    elif type(value) is np.ndarray:
        return [python_to_json(v) for v in value.tolist()]
    else:
        if value is None:
            return "None"
        if value is slice(None):
            return "slice(None, None, None)"
        if value is True:
            return "true"
        if value is False:
            return "false"
        if type(value) is datetime.datetime:
            return datetime.datetime.strftime(value, '%Y-%m-%d %H:%M:%S.%f%z')
        else:
            return value


class EnPTValidator(Validator):
    def __init__(self, *args, **kwargs):
        """

        :param args:    Arguments to be passed to cerberus.Validator
        :param kwargs:  Keyword arguments to be passed to cerberus.Validator
        """
        super(EnPTValidator, self).__init__(*args, **kwargs)

    def validate(self, document2validate, **kwargs):
        if super(EnPTValidator, self).validate(document=document2validate, **kwargs) is False:
            raise ValueError("Options is malformed: %s" % str(self.errors))


def get_options(target: str, validation: bool = True):
    """Return dictionary with all options.

    :param target:      if path to file, then json is used to load, otherwise the default template is used
    :param validation:  True / False, whether to validate options read from files or not
    :return: dictionary with options
    """

    if os.path.isfile(target):
        with open(target, "r") as fl:
            options = json_to_python(json.loads(jsmin(fl.read())))

        if validation is True:
            EnPTValidator(allow_unknown=True, schema=enpt_schema_input).validate(options)

        return options
    else:
        raise FileNotFoundError("Options file not found at file path %s." % target)<|MERGE_RESOLUTION|>--- conflicted
+++ resolved
@@ -113,12 +113,7 @@
     disable_progress_bars=False,
     is_dummy_dataformat=False,
     enable_ac=True,
-<<<<<<< HEAD
     CPUs=32,
-=======
-    enable_ice_retrieval=False,
-    CPUs=1,
->>>>>>> 3fc4caf7
     ortho_resampAlg='gauss',
 )
 
