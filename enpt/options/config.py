# -*- coding: utf-8 -*-

# EnPT, EnMAP Processing Tool - A Python package for pre-processing of EnMAP Level-1B data
#
# Copyright (C) 2019  Karl Segl (GFZ Potsdam, segl@gfz-potsdam.de), Daniel Scheffler
# (GFZ Potsdam, danschef@gfz-potsdam.de), Niklas Bohn (GFZ Potsdam, nbohn@gfz-potsdam.de),
# Stéphane Guillaso (GFZ Potsdam, stephane.guillaso@gfz-potsdam.de)
#
# This software was developed within the context of the EnMAP project supported
# by the DLR Space Administration with funds of the German Federal Ministry of
# Economic Affairs and Energy (on the basis of a decision by the German Bundestag:
# 50 EE 1529) and contributions from DLR, GFZ and OHB System AG.
#
# This program is free software: you can redistribute it and/or modify it under
# the terms of the GNU General Public License as published by the Free Software
# Foundation, either version 3 of the License, or (at your option) any later
# version. Please note the following exception: `EnPT` depends on tqdm, which
# is distributed under the Mozilla Public Licence (MPL) v2.0 except for the files
# "tqdm/_tqdm.py", "setup.py", "README.rst", "MANIFEST.in" and ".gitignore".
# Details can be found here: https://github.com/tqdm/tqdm/blob/master/LICENCE.
#
# This program is distributed in the hope that it will be useful, but WITHOUT
# ANY WARRANTY; without even the implied warranty of MERCHANTABILITY or FITNESS
# FOR A PARTICULAR PURPOSE. See the GNU Lesser General Public License for more
# details.
#
# You should have received a copy of the GNU Lesser General Public License along
# with this program.  If not, see <http://www.gnu.org/licenses/>.

"""EnPT configuration module.

Provides the configuration that is later passed to individual submodules.
"""

import os
import json
from json import JSONDecodeError
import datetime
import pkgutil
import warnings
from pprint import pformat

from jsmin import jsmin
from cerberus import Validator
from collections import OrderedDict
from collections.abc import Mapping
import numpy as np
from multiprocessing import cpu_count

from .options_schema import \
    enpt_schema_input, \
    enpt_schema_config_output, \
    parameter_mapping, \
    get_param_from_json_config
from ..version import \
    __version__, \
    __versionalias__

__author__ = 'Daniel Scheffler'


path_enptlib = os.path.dirname(pkgutil.get_loader("enpt").path)
path_options_default = os.path.join(path_enptlib, 'options', 'options_default.json')

config_for_testing_water = dict(
    path_l1b_enmap_image=os.path.abspath(
        os.path.join(path_enptlib, '..', 'tests', 'data', 'EnMAP_Level_1B', 'ENMAP01-____L1B-DT000400126_20170218T110115Z_002_V000204_20200206T182719Z__rows700-750.zip')),
    # path_l1b_enmap_image_gapfill=os.path.abspath(
    #     os.path.join(path_enptlib, '..', 'tests', 'data', 'EnMAP_Level_1B', 'ENMAP01-____L1B-DT000400126_20170218T110115Z_002_V000204_20200206T182719Z__rows700-730.zip')),
    path_dem=os.path.abspath(
        os.path.join(path_enptlib, '..', 'tests', 'data', 'ENMAP01-____L1B-DT000400126_20170218T110115Z_002_V000204_20200206T182719Z__tile2__DEM_ASTER.bsq')),
    log_level='DEBUG',
    output_dir=os.path.join(path_enptlib,  '..', 'tests', 'data', 'test_outputs'),
    n_lines_to_append=0,
    disable_progress_bars=True,
    is_dummy_dataformat=False,
    enable_ac=True,
    mode_ac='combined',
    blocksize=100,
    auto_download_ecmwf=True,
    enable_ice_retrieval=False,
    CPUs=16
)

config_for_testing = dict(
    path_l1b_enmap_image=os.path.abspath(
        os.path.join(path_enptlib, '..', 'tests', 'data', 'EnMAP_Level_1B', 'AlpineTest1_CWV2_SM0.zip')),
    path_l1b_enmap_image_gapfill=os.path.abspath(
        os.path.join(path_enptlib, '..', 'tests', 'data', 'EnMAP_Level_1B', 'AlpineTest2_CWV2_SM0.zip')),
    path_dem=os.path.abspath(
        os.path.join(path_enptlib, '..', 'tests', 'data', 'dem_map_geo.bsq')),
    log_level='DEBUG',
    output_dir=os.path.join(path_enptlib,  '..', 'tests', 'data', 'test_outputs'),
    n_lines_to_append=50,
    disable_progress_bars=True,
    is_dummy_dataformat=True,
    enable_ac=False,
    CPUs=16
)


config_for_testing_dlr = dict(
    path_l1b_enmap_image=os.path.abspath(
        os.path.join(path_enptlib, '..', 'tests', 'data', 'EnMAP_Level_1B',
                     # Alps
                     # 'ENMAP01-____L1B-DT000000987_20130205T105307Z_001_V000101_20190426T143700Z__rows0-99.zip'

                     # Alps full
                     # 'ENMAP01-____L1B-DT000000987_20130205T105307Z_001_V000101_20190426T143700Z.zip'

                     # Arcachon
                     'ENMAP01-____L1B-DT000400126_20170218T110115Z_002_V000204_20200206T182719Z__rows700-799.zip'

                     # Arcachon 1000x30
                     # 'ENMAP01-____L1B-DT000400126_20170218T110115Z_002_V000204_20200206T182719Z__rows700-730.zip'

                     # Arcachon full tile 2
                     # 'ENMAP01-____L1B-DT000400126_20170218T110115Z_002_V000204_20200206T182719Z.zip'

                     # Arcachon full tile 3, reprocessed 05/2020
                     # 'ENMAP01-____L1B-DT000400126_20170218T110119Z_003_V000204_20200508T124425Z.zip'
                     )),
    # path_l1b_enmap_image_gapfill=os.path.abspath(
    #     os.path.join(path_enptlib, '..', 'tests', 'data', 'EnMAP_Level_1B',
    #                  # Alps
    #                  'ENMAP01-____L1B-DT000000987_20130205T105307Z_001_V000101_20190426T143700Z__rows100-199.zip'
    #
    #                  # Arcachon
    #                  # 'ENMAP01-____L1B-DT000400126_20170218T110115Z_002_V000204_20200206T182719Z__rows800-899.zip'
    #                  )),
    path_dem=os.path.abspath(
        os.path.join(path_enptlib, '..', 'tests', 'data',
                     # Alps
                     # 'DLR_L2A_DEM_UTM32.bsq'

                     # Arcachon tile 2 ASTER DEM (02/2020)
                     'ENMAP01-____L1B-DT000400126_20170218T110115Z_002_V000204_20200206T182719Z__tile2__DEM_ASTER.bsq'

                     # Arcachon tile 3 ASTER DEM (05/2020)
                     # 'ENMAP01-____L1B-DT000400126_20170218T110119Z_003_V000204_20200508T124425Z__tile3__DEM_ASTER.bsq'
                     # '15_DEM_UTM__with_prj.tif'
                     )),
    log_level='DEBUG',
    output_dir=os.path.join(path_enptlib,  '..', 'tests', 'data', 'test_outputs'),
    n_lines_to_append=50,
    disable_progress_bars=False,
    is_dummy_dataformat=False,
    # output_format='ENVI',
    # output_interleave='band',
    # target_projection_type='Geographic',
    # target_epsg=32632,
    # target_coord_grid=[-1.37950, -1.37923, 44.60710, 44.60737],
    enable_absolute_coreg=True,
    path_reference_image=os.path.join(path_enptlib, '..', 'tests', 'data', 'T30TXQ_20170218T110111_B05__sub.tif'),
    enable_ac=True,
<<<<<<< HEAD
    mode_ac='land',
    enable_ice_retrieval=False,
=======
>>>>>>> 7e6adbfd
    CPUs=32,
    ortho_resampAlg='gauss',
    vswir_overlap_algorithm='swir_only'
)


enmap_coordinate_grid_utm = dict(x=np.array([0, 30]),
                                 y=np.array([0, 30]))
enmap_xres, enmap_yres = np.ptp(enmap_coordinate_grid_utm['x']), np.ptp(enmap_coordinate_grid_utm['y'])


class EnPTConfig(object):
    def __init__(self, json_config='', **user_opts):
        """Create a job configuration.

        :arg json_config:
             path to JSON file containing configuration parameters or a string in JSON format

        :key CPUs:
             number of CPU cores to be used for processing (default: "None" -> use all available)

        :key path_l1b_enmap_image:
            input path of the EnMAP L1B image to be processed
            (zip-archive or root directory; must be given if not contained in --json-config.)

        :key path_l1b_enmap_image_gapfill:
            input path of an adjacent EnMAP L1B image to be used for gap-filling (zip-archive or root directory)

        :key path_dem:
            input path of digital elevation model in map or sensor geometry; GDAL compatible file format (must cover
            the EnMAP L1B data completely if given in map geometry or must have the same pixel dimensions like the
            EnMAP L1B data if given in sensor geometry)

        :key average_elevation:
            average elevation in meters above sea level; may be provided if no DEM is available; ignored if DEM is given

        :key output_dir:
            output directory where processed data and log files are saved

        :key output_format:
            file format of all raster output files ('GTiff': GeoTIFF, 'ENVI':  ENVI BSQ; default: 'ENVI')

        :key output_interleave:
            raster data interleaving type (default: 'pixel')
            - 'band': band-sequential (BSQ),
            - 'line': data interleaved-by-line (BIL; only usable for ENVI output format),
            - 'pixel' data interleaved-by-pixel (BIP)

        :key working_dir:
            directory to be used for temporary files

        :key n_lines_to_append:
            number of lines to be added to the main image [if None, use the whole imgap].
            Requires 'path_l1b_enmap_image_gapfill' to be set.

        :key drop_bad_bands:
            if set to True (default), the water absorption bands between 1358 and 1453 nm as well
            as between 1814 and 1961 nm are excluded from processing and will not be contained in the L2A product

        :key disable_progress_bars:
            whether to disable all progress bars during processing

        :key path_earthSunDist:
             input path of the earth sun distance model

        :key path_solar_irr:
            input path of the solar irradiance model

        :key scale_factor_toa_ref:
            scale factor to be applied to TOA reflectance result

        :key enable_keystone_correction:
            Enable keystone correction

        :key enable_vnir_swir_coreg:
            Enable VNIR/SWIR co-registration

        :key enable_absolute_coreg:
            Enable the co-registration of the EnMAP image to the reference image given with 'path_reference_image'

        :key path_reference_image:
            Reference image for co-registration.

        :key enable_ac:
            Enable atmospheric correction using SICOR algorithm (default: True).
            If False, the L2A output contains top-of-atmosphere reflectance.

<<<<<<< HEAD
        :key mode_ac:
            3 modes to determine which atmospheric correction is applied at which surfaces (default: land):
            - 'land': SICOR (developed for land surfaces is applied to land AND water surfaces
            - 'water': POLYMER (developed for water surfaces) is applied to water only
                       (land surfaces are no included in the L2A product)
            - 'combined': SICOR is applied to land and POLYMER is applied to water surfaces;
                          NOTE that this may result in edge effects, e.g., at coastlines

        :key auto_download_ecmwf:
            Automatically download ECMWF data for atmospheric correction

        :key enable_ice_retrieval:
            Enable ice retrieval (default); increases accuracy of water vapour retrieval

=======
>>>>>>> 7e6adbfd
        :key enable_cloud_screening:
            Enable cloud screening during atmospheric correction

        :key scale_factor_boa_ref:
            Scale factor to be applied to BOA reflectance result

        :key threads:
            number of threads for multiprocessing of blocks (see bellow):
            - 'threads = 0': for single thread
            - 'threads < 0': for as many threads as there are CPUs
            - 'threads > 0': gives the number of threads

        :key blocksize:
            block size for multiprocessing

        :key run_smile_P:
            Enable extra smile detection and correction (provider smile coefficients are ignored)

        :key run_deadpix_P:
            Enable dead pixel correction

        :key deadpix_P_algorithm:
            Algorithm for dead pixel correction ('spectral' or 'spatial')

        :key deadpix_P_interp_spectral:
            Spectral interpolation algorithm to be used during dead pixel correction
             ('linear', 'nearest', 'zero', 'slinear', 'quadratic', 'cubic')

        :key deadpix_P_interp_spatial:
            Spatial interpolation algorithm to be used during dead pixel correction
             ('linear', 'nearest', 'zero', 'slinear', 'quadratic', 'cubic')

        :key ortho_resampAlg:
            Ortho-rectification resampling algorithm ('nearest', 'bilinear', 'gauss')

        :key target_projection_type:
            Projection type of the raster output files ('UTM', 'Geographic') (default: 'UTM')

        :key target_epsg:
            Custom EPSG code of the target projection (overrides target_projection_type)

        :key target_coord_grid:
            Custom target coordinate grid where the output is resampled to ([x0, x1, y0, y1], e.g., [0, 30, 0, 30])
        """

        # fixed attributes
        self.version = __version__
        self.versionalias = __versionalias__

        #######################
        # POPULATE PARAMETERS #
        #######################

        # args
        self.json_config = json_config
        self.kwargs = user_opts

        # get validated options dict from JSON-options
        self.json_opts_fused_valid = self.get_json_opts(validate=True)

        gp = self.get_parameter

        ###################
        # general options #
        ###################

        self.is_dummy_dataformat = gp('is_dummy_dataformat')
        if 'is_dlr_dataformat' in user_opts:
            warnings.warn("The 'is_dlr_dataformat' flag is deprecated and will not exist in future. "
                          "Please set 'is_dummy_dataformat' to False instead.", DeprecationWarning)
            self.is_dummy_dataformat = user_opts['is_dlr_dataformat'] is False

        self.CPUs = gp('CPUs', fallback=cpu_count())
        self.log_level = gp('log_level')
        self.create_logfile = gp('create_logfile')
        self.path_l1b_enmap_image = self.absPath(gp('path_l1b_enmap_image'))
        self.path_l1b_enmap_image_gapfill = self.absPath(gp('path_l1b_enmap_image_gapfill'))
        self.path_dem = self.absPath(gp('path_dem'))
        self.average_elevation = gp('average_elevation')
        self.path_l1b_snr_model = self.absPath(gp('path_l1b_snr_model'))
        self.working_dir = self.absPath(gp('working_dir')) or None
        self.n_lines_to_append = gp('n_lines_to_append')
        self.drop_bad_bands = gp('drop_bad_bands')
        self.disable_progress_bars = gp('disable_progress_bars')

        ##################
        # output options #
        ##################

        self.output_dir = self.absPath(gp('output_dir', fallback=os.path.abspath(os.path.curdir)))
        self.output_format = gp('output_format')
        self.output_interleave = gp('output_interleave')

        ###########################
        # processor configuration #
        ###########################

        # toa_ref
        self.path_earthSunDist = self.absPath(gp('path_earthSunDist'))
        self.path_solar_irr = self.absPath(gp('path_solar_irr'))
        self.scale_factor_toa_ref = gp('scale_factor_toa_ref')

        # geometry
        self.enable_keystone_correction = gp('enable_keystone_correction')
        self.enable_vnir_swir_coreg = gp('enable_vnir_swir_coreg')
        self.enable_absolute_coreg = gp('enable_absolute_coreg')
        self.path_reference_image = gp('path_reference_image')

        # atmospheric_correction
        self.enable_ac = gp('enable_ac')
<<<<<<< HEAD
        self.mode_ac = gp('mode_ac')
        self.auto_download_ecmwf = gp('auto_download_ecmwf')
        self.enable_ice_retrieval = gp('enable_ice_retrieval')
=======
>>>>>>> 7e6adbfd
        self.enable_cloud_screening = gp('enable_cloud_screening')
        self.scale_factor_boa_ref = gp('scale_factor_boa_ref')
        self.threads = gp('threads')
        self.blocksize = gp('blocksize')

        # smile
        self.run_smile_P = gp('run_smile_P')

        # dead_pixel
        self.run_deadpix_P = gp('run_deadpix_P')
        self.deadpix_P_algorithm = gp('deadpix_P_algorithm')
        self.deadpix_P_interp_spectral = gp('deadpix_P_interp_spectral')
        self.deadpix_P_interp_spatial = gp('deadpix_P_interp_spatial')

        # orthorectification / VSWIR fusion
        self.ortho_resampAlg = gp('ortho_resampAlg')
        self.vswir_overlap_algorithm = gp('vswir_overlap_algorithm')
        self.target_projection_type = gp('target_projection_type')
        self.target_epsg = gp('target_epsg')
        grid = gp('target_coord_grid')
        self.target_coord_grid = dict(x=np.array(grid[:2]), y=np.array(grid[2:])) if grid else None

        #########################
        # validate final config #
        #########################

        EnPTValidator(allow_unknown=True, schema=enpt_schema_config_output).validate(self.to_dict())

        # check if given paths point to existing files
        paths = {k: v for k, v in self.__dict__.items() if k.startswith('path_')}
        for k, fp in paths.items():
            if fp and not os.path.isfile(fp):
                raise FileNotFoundError("The file path provided at the '%s' parameter does not point to an existing "
                                        "file (%s)." % (k, fp))

        if not self.path_dem:
            warnings.warn('No digital elevation model provided. Note that this may cause uncertainties, e.g., '
                          'in the atmospheric correction and the orthorectification.', RuntimeWarning, stacklevel=2)

        # check invalid interleave
        if self.output_interleave == 'line' and self.output_format == 'GTiff':
            warnings.warn("The interleaving type 'line' is not supported by the GTiff output format. Using 'pixel'.",
                          UserWarning)
            self.output_interleave = 'pixel'

        # override target_projection_type if target_epsg is given
        if self.target_epsg:
            self.target_projection_type = \
                'Geographic' if self.target_epsg == 4326 else \
                'UTM' if len(str(self.target_epsg)) == 5 and str(self.target_epsg)[:3] in ['326', '327'] else \
                'NA'
        if self.target_projection_type == 'Geographic':
            self.target_epsg = 4326

        # set target coordinate grid to the UTM EnMAP grid if no other grid is provided and target projection is UTM
        self.target_coord_grid = \
            self.target_coord_grid if self.target_coord_grid else \
            enmap_coordinate_grid_utm if self.target_projection_type == 'UTM' else None

        # bug warning regarding holes in bilinear resampling output
        if self.target_projection_type == 'Geographic' and self.ortho_resampAlg == 'bilinear':
            warnings.warn("There is currently a bug that causes holes in the bilinear resampling results if the "
                          "target projection is 'Geographic'. It is recommended to use 'nearest' or 'gauss' instead.",
                          UserWarning)

    @staticmethod
    def absPath(path):
        return path if not path or os.path.isabs(path) else os.path.abspath(os.path.join(path_enptlib, path))

    def get_parameter(self, key_user_opts, fallback=None):
        # 1. priority: parameters that have directly passed to EnPTConfig within user_opts
        if key_user_opts in self.kwargs:
            return self.kwargs[key_user_opts]

        # 2. priority: default options, overridden by eventually provided json_config
        else:
            param = get_param_from_json_config(key_user_opts, self.json_opts_fused_valid)
            if not param:
                if fallback:
                    return fallback
            return param

    def get_json_opts(self, validate=True):
        """Get a dictionary of EnPT config parameters.

        NOTE: Reads the default options from options_default.json and updates the values with those from database.
        """
        def update_dict(d, u):
            for k, v in u.items():
                if isinstance(v, Mapping):
                    d[k] = update_dict(d.get(k, {}), v)
                else:
                    d[k] = v
            return d

        # read options_default.json
        default_options = get_options(path_options_default, validation=validate)

        ###############################################################################################################
        # if json config is provided (via python bindings or CLI parser -> override all options with that json config #
        ###############################################################################################################

        if self.json_config:
            if self.json_config.startswith("{"):
                try:
                    params_dict = json.loads(jsmin(self.json_config))
                except JSONDecodeError:
                    warnings.warn('The given JSON options string could not be decoded. '
                                  'JSON decoder failed with the following error:')
                    raise
            elif os.path.isfile(self.json_config):
                try:
                    with open(self.json_config, 'r') as inF:
                        params_dict = json.loads(jsmin(inF.read()))
                except JSONDecodeError:
                    warnings.warn('The given JSON options file %s could not be decoded. '
                                  'JSON decoder failed with the following error:' % self.json_config)
                    raise

            else:
                raise ValueError("The parameter 'json_config' must be a JSON formatted string or a JSON file on disk.")

            # convert values to useful data types and update the default values
            params_dict = json_to_python(params_dict)
            update_dict(default_options, params_dict)

        if validate:
            EnPTValidator(allow_unknown=True, schema=enpt_schema_input).validate(default_options)

        json_options = default_options
        return json_options

    def to_dict(self):
        """Generate a dictionary in the same structure like the one in options_default.json from the current config."""

        def nested_set(dic, keys, value):
            for k in keys[:-1]:
                dic = dic.setdefault(k, {})
            dic[keys[-1]] = value

        outdict = dict()
        for key_user_opts, subkeys in parameter_mapping.items():
            nested_set(outdict, subkeys, getattr(self, key_user_opts))

        return outdict

    def to_jsonable_dict(self):
        return python_to_json(self.to_dict())

    def save(self, path_outfile):
        """Save the JobConfig instance to a JSON file in the same structure like the one in options_default.json.

        :param path_outfile:    path of the output JSON file
        """
        with open(path_outfile, 'w') as outF:
            json.dump(self.to_jsonable_dict(), outF, skipkeys=False, indent=4)

    def __repr__(self):
        return pformat(self.to_dict())


def json_to_python(value):
    def is_number(s):
        try:
            float(s)
            return True
        except ValueError:
            return False

    if type(value) is dict:
        return {json_to_python(k): json_to_python(v) for k, v in value.items()}
    elif type(value) is list:
        return [json_to_python(v) for v in value]
    else:
        if value == "None":
            return None
        if value == "slice(None, None, None)":
            return slice(None)
        if value is True or value == "true":
            return True
        if value is False or value == "false":
            return False
        if is_number(value):
            try:
                if str(int(value)) != str(float(value)):
                    return int(value)
                else:
                    return float(value)
            except ValueError:
                return float(value)
        else:
            return value


def python_to_json(value):
    if type(value) in [dict, OrderedDict]:
        return {python_to_json(k): python_to_json(v) for k, v in value.items()}
    elif type(value) is list:
        return [python_to_json(v) for v in value]
    elif type(value) is np.ndarray:
        return [python_to_json(v) for v in value.tolist()]
    else:
        if value is None:
            return "None"
        if value is slice(None):
            return "slice(None, None, None)"
        if value is True:
            return "true"
        if value is False:
            return "false"
        if type(value) is datetime.datetime:
            return datetime.datetime.strftime(value, '%Y-%m-%d %H:%M:%S.%f%z')
        else:
            return value


class EnPTValidator(Validator):
    def __init__(self, *args, **kwargs):
        """

        :param args:    Arguments to be passed to cerberus.Validator
        :param kwargs:  Keyword arguments to be passed to cerberus.Validator
        """
        super(EnPTValidator, self).__init__(*args, **kwargs)

    def validate(self, document2validate, **kwargs):
        if super(EnPTValidator, self).validate(document=document2validate, **kwargs) is False:
            raise ValueError("Options is malformed: %s" % str(self.errors))


def get_options(target: str, validation: bool = True):
    """Return dictionary with all options.

    :param target:      if path to file, then json is used to load, otherwise the default template is used
    :param validation:  True / False, whether to validate options read from files or not
    :return: dictionary with options
    """

    if os.path.isfile(target):
        with open(target, "r") as fl:
            options = json_to_python(json.loads(jsmin(fl.read())))

        if validation is True:
            EnPTValidator(allow_unknown=True, schema=enpt_schema_input).validate(options)

        return options
    else:
        raise FileNotFoundError("Options file not found at file path %s." % target)<|MERGE_RESOLUTION|>--- conflicted
+++ resolved
@@ -153,11 +153,8 @@
     enable_absolute_coreg=True,
     path_reference_image=os.path.join(path_enptlib, '..', 'tests', 'data', 'T30TXQ_20170218T110111_B05__sub.tif'),
     enable_ac=True,
-<<<<<<< HEAD
     mode_ac='land',
     enable_ice_retrieval=False,
-=======
->>>>>>> 7e6adbfd
     CPUs=32,
     ortho_resampAlg='gauss',
     vswir_overlap_algorithm='swir_only'
@@ -245,7 +242,6 @@
             Enable atmospheric correction using SICOR algorithm (default: True).
             If False, the L2A output contains top-of-atmosphere reflectance.
 
-<<<<<<< HEAD
         :key mode_ac:
             3 modes to determine which atmospheric correction is applied at which surfaces (default: land):
             - 'land': SICOR (developed for land surfaces is applied to land AND water surfaces
@@ -260,8 +256,6 @@
         :key enable_ice_retrieval:
             Enable ice retrieval (default); increases accuracy of water vapour retrieval
 
-=======
->>>>>>> 7e6adbfd
         :key enable_cloud_screening:
             Enable cloud screening during atmospheric correction
 
@@ -372,12 +366,9 @@
 
         # atmospheric_correction
         self.enable_ac = gp('enable_ac')
-<<<<<<< HEAD
         self.mode_ac = gp('mode_ac')
         self.auto_download_ecmwf = gp('auto_download_ecmwf')
         self.enable_ice_retrieval = gp('enable_ice_retrieval')
-=======
->>>>>>> 7e6adbfd
         self.enable_cloud_screening = gp('enable_cloud_screening')
         self.scale_factor_boa_ref = gp('scale_factor_boa_ref')
         self.threads = gp('threads')
