"""EnPT configuration module.

Provides the configuration that is later passed to individual submodules.
"""

import os
import json
from json import JSONDecodeError
import datetime
import pkgutil
import warnings
from pprint import pformat

from jsmin import jsmin
from cerberus import Validator
from collections import OrderedDict, Mapping
import numpy as np
from multiprocessing import cpu_count

from .options_schema import \
    enpt_schema_input, \
    enpt_schema_config_output, \
    parameter_mapping, \
    get_param_from_json_config
from ..version import \
    __version__, \
    __versionalias__


path_enptlib = os.path.dirname(pkgutil.get_loader("enpt").path)
path_options_default = os.path.join(path_enptlib, 'options', 'options_default.json')


config_for_testing = dict(
    path_l1b_enmap_image=os.path.abspath(
        os.path.join(path_enptlib, '..', 'tests', 'data', 'EnMAP_Level_1B', 'AlpineTest1_CWV2_SM0.zip')),
    path_l1b_enmap_image_gapfill=os.path.abspath(
        os.path.join(path_enptlib, '..', 'tests', 'data', 'EnMAP_Level_1B', 'AlpineTest2_CWV2_SM0.zip')),
    path_dem=os.path.abspath(
        os.path.join(path_enptlib, '..', 'tests', 'data', 'dem_map_geo.bsq')),
    log_level='DEBUG',
    output_dir=os.path.join(path_enptlib,  '..', 'tests', 'data', 'test_outputs'),
    n_lines_to_append=50,
    disable_progress_bars=True,
<<<<<<< HEAD
    is_dummy_dataformat=True,
    enable_ac=False
=======
    is_dlr_dataformat=False,
    enable_ac=False,
    enable_ice_retrieval=False,
    CPUs=16
>>>>>>> 80c264af
)


config_for_testing_dlr = dict(
    path_l1b_enmap_image=os.path.abspath(
        os.path.join(path_enptlib, '..', 'tests', 'data', 'EnMAP_Level_1B',
                     'ENMAP01-____L1B-DT000000987_20130205T105307Z_001_V000003_20181214T160003Z__'
                     'rows0-99.zip')),
    path_l1b_enmap_image_gapfill=os.path.abspath(
        os.path.join(path_enptlib, '..', 'tests', 'data', 'EnMAP_Level_1B',
                     'ENMAP01-____L1B-DT000000987_20130205T105307Z_001_V000003_20181214T160003Z__'
                     'rows100-199.zip')),
    path_dem=os.path.abspath(
        os.path.join(path_enptlib, '..', 'tests', 'data', 'DLR_L2A_DEM_UTM32.bsq')),
    log_level='DEBUG',
    output_dir=os.path.join(path_enptlib,  '..', 'tests', 'data', 'test_outputs'),
    n_lines_to_append=50,
    disable_progress_bars=True,
    is_dummy_dataformat=False,
    enable_ac=False,
    enable_ice_retrieval=False,
    CPUs=32,
    ortho_resampAlg='gauss',
)


enmap_coordinate_grid = dict(x=np.array([0, 30]),
                             y=np.array([0, 30]))
enmap_xres, enmap_yres = np.ptp(enmap_coordinate_grid['x']), np.ptp(enmap_coordinate_grid['y'])
assert enmap_xres == enmap_yres, 'Unequal X/Y resolution of the output grid!'


class EnPTConfig(object):
    def __init__(self, json_config='', **user_opts):
        """Create a job configuration.

        :param json_config  path to JSON file containing configuration parameters or a string in JSON format
        :param user_opts    keyword arguments
        """

        # fixed attributes
        self.version = __version__
        self.versionalias = __versionalias__

        #######################
        # POPULATE PARAMETERS #
        #######################

        # args
        self.json_config = json_config
        self.kwargs = user_opts

        # get validated options dict from JSON-options
        self.json_opts_fused_valid = self.get_json_opts(validate=True)

        gp = self.get_parameter

        ###################
        # general options #
        ###################

        self.is_dummy_dataformat = gp('is_dummy_dataformat')
        if 'is_dlr_dataformat' in user_opts:
            warnings.warn("The 'is_dlr_dataformat' flag is deprectated and will not exist in future. "
                          "Please set 'is_dummy_dataformat' to False instead.", DeprecationWarning)
            self.is_dummy_dataformat = user_opts['is_dlr_dataformat'] is False

        self.CPUs = gp('CPUs', fallback=cpu_count())
        self.log_level = gp('log_level')
        self.create_logfile = gp('create_logfile')
        self.path_l1b_enmap_image = self.absPath(gp('path_l1b_enmap_image'))
        self.path_l1b_enmap_image_gapfill = self.absPath(gp('path_l1b_enmap_image_gapfill'))
        self.path_dem = self.absPath(gp('path_dem'))
        self.average_elevation = self.absPath(gp('average_elevation'))
        self.path_l1b_snr_model = self.absPath(gp('path_l1b_snr_model'))
        self.working_dir = self.absPath(gp('working_dir')) or None
        self.n_lines_to_append = gp('n_lines_to_append')
        self.disable_progress_bars = gp('disable_progress_bars')

        ##################
        # output options #
        ##################

        self.output_dir = self.absPath(gp('output_dir', fallback=os.path.abspath(os.path.curdir)))

        ###########################
        # processor configuration #
        ###########################

        # toa_ref
        self.path_earthSunDist = self.absPath(gp('path_earthSunDist'))
        self.path_solar_irr = self.absPath(gp('path_solar_irr'))
        self.scale_factor_toa_ref = gp('scale_factor_toa_ref')

        # geometry
        self.enable_keystone_correction = gp('enable_keystone_correction')
        self.enable_vnir_swir_coreg = gp('enable_vnir_swir_coreg')
        self.path_reference_image = gp('path_reference_image')

        # atmospheric_correction
        self.enable_ac = gp('enable_ac')
        self.auto_download_ecmwf = gp('auto_download_ecmwf')
        self.enable_ice_retrieval = gp('enable_ice_retrieval')
        self.enable_cloud_screening = gp('enable_cloud_screening')
        self.scale_factor_boa_ref = gp('scale_factor_boa_ref'),

        # smile
        self.run_smile_P = gp('run_smile_P')

        # dead_pixel
        self.run_deadpix_P = gp('run_deadpix_P')
        self.deadpix_P_algorithm = gp('deadpix_P_algorithm')
        self.deadpix_P_interp_spectral = gp('deadpix_P_interp_spectral')
        self.deadpix_P_interp_spatial = gp('deadpix_P_interp_spatial')

        # orthorectification
        self.ortho_resampAlg = gp('ortho_resampAlg')

        #########################
        # validate final config #
        #########################

        EnPTValidator(allow_unknown=True, schema=enpt_schema_config_output).validate(self.to_dict())

    @staticmethod
    def absPath(path):
        return path if not path or os.path.isabs(path) else os.path.abspath(os.path.join(path_enptlib, path))

    def get_parameter(self, key_user_opts, fallback=None):
        # 1. priority: parameters that have directly passed to EnPTConfig within user_opts
        if key_user_opts in self.kwargs:
            return self.kwargs[key_user_opts]

        # 2. priority: default options, overridden by eventually provided json_config
        else:
            param = get_param_from_json_config(key_user_opts, self.json_opts_fused_valid)
            if not param:
                if fallback:
                    return fallback
            return param

    def get_json_opts(self, validate=True):
        """Get a dictionary of EnPT config parameters.

        NOTE: Reads the default options from options_default.json and updates the values with those from database.
        """
        def update_dict(d, u):
            for k, v in u.items():
                if isinstance(v, Mapping):
                    d[k] = update_dict(d.get(k, {}), v)
                else:
                    d[k] = v
            return d

        # read options_default.json
        default_options = get_options(path_options_default, validation=validate)

        ###############################################################################################################
        # if json config is provided (via python bindings or CLI parser -> override all options with that json config #
        ###############################################################################################################

        if self.json_config:
            if self.json_config.startswith("{"):
                try:
                    params_dict = json.loads(jsmin(self.json_config))
                except JSONDecodeError:
                    warnings.warn('The given JSON options string could not be decoded. '
                                  'JSON decoder failed with the following error:')
                    raise
            elif os.path.isfile(self.json_config):
                try:
                    with open(self.json_config, 'r') as inF:
                        params_dict = json.loads(jsmin(inF.read()))
                except JSONDecodeError:
                    warnings.warn('The given JSON options file %s could not be decoded. '
                                  'JSON decoder failed with the following error:' % self.json_config)
                    raise

            else:
                raise ValueError("The parameter 'json_config' must be a JSON formatted string or a JSON file on disk.")

            # convert values to useful data types and update the default values
            params_dict = json_to_python(params_dict)
            update_dict(default_options, params_dict)

        if validate:
            EnPTValidator(allow_unknown=True, schema=enpt_schema_input).validate(default_options)

        json_options = default_options
        return json_options

    def to_dict(self):
        """Generate a dictionary in the same structure like the one in options_default.json from the current config."""

        def nested_set(dic, keys, value):
            for k in keys[:-1]:
                dic = dic.setdefault(k, {})
            dic[keys[-1]] = value

        outdict = dict()
        for key_user_opts, subkeys in parameter_mapping.items():
            nested_set(outdict, subkeys, getattr(self, key_user_opts))

        return outdict

    def to_jsonable_dict(self):
        return python_to_json(self.to_dict())

    def save(self, path_outfile):
        """Save the JobConfig instance to a JSON file in the same structure like the one in options_default.json.

        :param path_outfile:    path of the output JSON file
        """
        with open(path_outfile, 'w') as outF:
            json.dump(self.to_jsonable_dict(), outF, skipkeys=False, indent=4)

    def __repr__(self):
        return pformat(self.to_dict())


def json_to_python(value):
    def is_number(s):
        try:
            float(s)
            return True
        except ValueError:
            return False

    if type(value) is dict:
        return {json_to_python(k): json_to_python(v) for k, v in value.items()}
    elif type(value) is list:
        return [json_to_python(v) for v in value]
    else:
        if value == "None":
            return None
        if value == "slice(None, None, None)":
            return slice(None)
        if value in [True, "true"]:
            return True
        if value in [False, "false"]:
            return False
        if is_number(value):
            try:
                if str(int(value)) != str(float(value)):
                    return int(value)
                else:
                    return float(value)
            except ValueError:
                return float(value)
        else:
            return value


def python_to_json(value):
    if type(value) in [dict, OrderedDict]:
        return {python_to_json(k): python_to_json(v) for k, v in value.items()}
    elif type(value) is list:
        return [python_to_json(v) for v in value]
    elif type(value) is np.ndarray:
        return [python_to_json(v) for v in value.tolist()]
    else:
        if value is None:
            return "None"
        if value is slice(None):
            return "slice(None, None, None)"
        if value is True:
            return "true"
        if value is False:
            return "false"
        if type(value) is datetime.datetime:
            return datetime.datetime.strftime(value, '%Y-%m-%d %H:%M:%S.%f%z')
        else:
            return value


class EnPTValidator(Validator):
    def __init__(self, *args, **kwargs):
        """

        :param args:    Arguments to be passed to cerberus.Validator
        :param kwargs:  Keyword arguments to be passed to cerberus.Validator
        """
        super(EnPTValidator, self).__init__(*args, **kwargs)

    def validate(self, document2validate, **kwargs):
        if super(EnPTValidator, self).validate(document=document2validate, **kwargs) is False:
            raise ValueError("Options is malformed: %s" % str(self.errors))


def get_options(target: str, validation: bool = True):
    """Return dictionary with all options.

    :param target:      if path to file, then json is used to load, otherwise the default template is used
    :param validation:  True / False, whether to validate options read from files or not
    :return: dictionary with options
    """

    if os.path.isfile(target):
        with open(target, "r") as fl:
            options = json_to_python(json.loads(jsmin(fl.read())))

        if validation is True:
            EnPTValidator(allow_unknown=True, schema=enpt_schema_input).validate(options)

        return options
    else:
        raise FileNotFoundError("Options file not found at file path %s." % target)<|MERGE_RESOLUTION|>--- conflicted
+++ resolved
@@ -42,15 +42,10 @@
     output_dir=os.path.join(path_enptlib,  '..', 'tests', 'data', 'test_outputs'),
     n_lines_to_append=50,
     disable_progress_bars=True,
-<<<<<<< HEAD
     is_dummy_dataformat=True,
-    enable_ac=False
-=======
-    is_dlr_dataformat=False,
     enable_ac=False,
     enable_ice_retrieval=False,
     CPUs=16
->>>>>>> 80c264af
 )
 
 
