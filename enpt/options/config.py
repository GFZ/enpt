# -*- coding: utf-8 -*-

# EnPT, EnMAP Processing Tool - A Python package for pre-processing of EnMAP Level-1B data
#
# Copyright (C) 2019  Karl Segl (GFZ Potsdam, segl@gfz-potsdam.de), Daniel Scheffler
# (GFZ Potsdam, danschef@gfz-potsdam.de), Niklas Bohn (GFZ Potsdam, nbohn@gfz-potsdam.de),
# Stéphane Guillaso (GFZ Potsdam, stephane.guillaso@gfz-potsdam.de)
#
# This software was developed within the context of the EnMAP project supported
# by the DLR Space Administration with funds of the German Federal Ministry of
# Economic Affairs and Energy (on the basis of a decision by the German Bundestag:
# 50 EE 1529) and contributions from DLR, GFZ and OHB System AG.
#
# This program is free software: you can redistribute it and/or modify it under
# the terms of the GNU General Public License as published by the Free Software
# Foundation, either version 3 of the License, or (at your option) any later
# version. Please note the following exception: `EnPT` depends on tqdm, which
# is distributed under the Mozilla Public Licence (MPL) v2.0 except for the files
# "tqdm/_tqdm.py", "setup.py", "README.rst", "MANIFEST.in" and ".gitignore".
# Details can be found here: https://github.com/tqdm/tqdm/blob/master/LICENCE.
#
# This program is distributed in the hope that it will be useful, but WITHOUT
# ANY WARRANTY; without even the implied warranty of MERCHANTABILITY or FITNESS
# FOR A PARTICULAR PURPOSE. See the GNU Lesser General Public License for more
# details.
#
# You should have received a copy of the GNU Lesser General Public License along
# with this program.  If not, see <http://www.gnu.org/licenses/>.

"""EnPT configuration module.

Provides the configuration that is later passed to individual submodules.
"""

import os
import json
from json import JSONDecodeError
import datetime
import pkgutil
import warnings
from pprint import pformat

from jsmin import jsmin
from cerberus import Validator
from collections import OrderedDict, Mapping
import numpy as np
from multiprocessing import cpu_count

from .options_schema import \
    enpt_schema_input, \
    enpt_schema_config_output, \
    parameter_mapping, \
    get_param_from_json_config
from ..version import \
    __version__, \
    __versionalias__

__author__ = 'Daniel Scheffler'


path_enptlib = os.path.dirname(pkgutil.get_loader("enpt").path)
path_options_default = os.path.join(path_enptlib, 'options', 'options_default.json')


config_for_testing = dict(
    path_l1b_enmap_image=os.path.abspath(
        os.path.join(path_enptlib, '..', 'tests', 'data', 'EnMAP_Level_1B', 'AlpineTest1_CWV2_SM0.zip')),
    path_l1b_enmap_image_gapfill=os.path.abspath(
        os.path.join(path_enptlib, '..', 'tests', 'data', 'EnMAP_Level_1B', 'AlpineTest2_CWV2_SM0.zip')),
    path_dem=os.path.abspath(
        os.path.join(path_enptlib, '..', 'tests', 'data', 'dem_map_geo.bsq')),
    log_level='DEBUG',
    output_dir=os.path.join(path_enptlib,  '..', 'tests', 'data', 'test_outputs'),
    n_lines_to_append=50,
    disable_progress_bars=True,
    is_dummy_dataformat=True,
    enable_ac=False,
    enable_ice_retrieval=False,
    CPUs=16
)


config_for_testing_dlr = dict(
    path_l1b_enmap_image=os.path.abspath(
        os.path.join(path_enptlib, '..', 'tests', 'data', 'EnMAP_Level_1B',
                     # Alps
                     # 'ENMAP01-____L1B-DT000000987_20130205T105307Z_001_V000101_20190426T143700Z__rows0-99.zip'

                     # Alps full
                     # 'ENMAP01-____L1B-DT000000987_20130205T105307Z_001_V000101_20190426T143700Z.zip'

                     # Arcachon
                     'ENMAP01-____L1B-DT000400126_20170218T110115Z_002_V000204_20200206T182719Z__rows700-799.zip'

                     # Arcachon 1000x30
                     # 'ENMAP01-____L1B-DT000400126_20170218T110115Z_002_V000204_20200206T182719Z__rows700-730.zip'

                     # Arcachon full tile 2
                     # 'ENMAP01-____L1B-DT000400126_20170218T110115Z_002_V000204_20200206T182719Z.zip'

                     # Arcachon full tile 3, reprocessed 05/2020
                     # 'ENMAP01-____L1B-DT000400126_20170218T110119Z_003_V000204_20200508T124425Z.zip'
                     )),
    path_l1b_enmap_image_gapfill=os.path.abspath(
        os.path.join(path_enptlib, '..', 'tests', 'data', 'EnMAP_Level_1B',
                     # Alps
                     # 'ENMAP01-____L1B-DT000000987_20130205T105307Z_001_V000101_20190426T143700Z__rows100-199.zip'

                     # Arcachon
                     'ENMAP01-____L1B-DT000400126_20170218T110115Z_002_V000204_20200206T182719Z__rows800-899.zip'
                     )),
    path_dem=os.path.abspath(
        os.path.join(path_enptlib, '..', 'tests', 'data',
                     # Alps
                     # 'DLR_L2A_DEM_UTM32.bsq'

                     # Arcachon tile 2 ASTER DEM (02/2020)
                     'ENMAP01-____L1B-DT000400126_20170218T110115Z_002_V000204_20200206T182719Z__tile2__DEM_ASTER.bsq'

                     # Arcachon tile 3 ASTER DEM (05/2020)
                     # 'ENMAP01-____L1B-DT000400126_20170218T110119Z_003_V000204_20200508T124425Z__tile3__DEM_ASTER.bsq'
                     )),
    log_level='DEBUG',
    output_dir=os.path.join(path_enptlib,  '..', 'tests', 'data', 'test_outputs'),
    n_lines_to_append=50,
    disable_progress_bars=False,
    is_dummy_dataformat=False,
<<<<<<< HEAD
    enable_ac=False,
    mode_ac='land',
=======
    enable_ac=True,
>>>>>>> 19ab0bd1
    enable_ice_retrieval=False,
    CPUs=32,
    ortho_resampAlg='gauss',
    vswir_overlap_algorithm='swir_only'
)


enmap_coordinate_grid = dict(x=np.array([0, 30]),
                             y=np.array([0, 30]))
enmap_xres, enmap_yres = np.ptp(enmap_coordinate_grid['x']), np.ptp(enmap_coordinate_grid['y'])
assert enmap_xres == enmap_yres, 'Unequal X/Y resolution of the output grid!'


class EnPTConfig(object):
    def __init__(self, json_config='', **user_opts):
        """Create a job configuration.

        :arg json_config:
             path to JSON file containing configuration parameters or a string in JSON format

        :key CPUs:
             number of CPU cores to be used for processing (default: "None" -> use all available)

        :key path_l1b_enmap_image:
            input path of the EnMAP L1B image to be processed
            (zip-archive or root directory; must be given if not contained in --json-config.)

        :key path_l1b_enmap_image_gapfill:
            input path of an adjacent EnMAP L1B image to be used for gap-filling (zip-archive or root directory)

        :key path_dem:
            input path of digital elevation model in map or sensor geometry; GDAL compatible file format (must cover
            the EnMAP L1B data completely if given in map geometry or must have the same pixel dimensions like the
            EnMAP L1B data if given in sensor geometry)

        :key average_elevation:
            average elevation in meters above sea level; may be provided if no DEM is available; ignored if DEM is given

        :key output_dir:
            output directory where processed data and log files are saved

        :key working_dir:
            directory to be used for temporary files

        :key n_lines_to_append:
            number of lines to be added to the main image [if None, use the whole imgap].
            Requires 'path_l1b_enmap_image_gapfill' to be set.

        :key disable_progress_bars:
            whether to disable all progress bars during processing

        :key path_earthSunDist:
             input path of the earth sun distance model

        :key path_solar_irr:
            input path of the solar irradiance model

        :key scale_factor_toa_ref:
            scale factor to be applied to TOA reflectance result

        :key enable_keystone_correction:
            Enable keystone correction

        :key enable_vnir_swir_coreg:
            Enable VNIR/SWIR co-registration

        :key path_reference_image:
            Reference image for co-registration.

        :key enable_ac:
            Enable atmospheric correction using SICOR algorithm (default: True).
            If False, the L2A output contains top-of-atmosphere reflectance.

        :key mode_ac:
            3 modes to determine which atmospheric correction is applied at which surfaces (default: land):
            - 'land': SICOR (developed for land surfaces is applied to land AND water surfaces
            - 'water': POLYMER (developed for water surfaces) is applied to water only
                       (land surfaces are no included in the L2A product)
            - 'combined': SICOR is applied to land and POLYMER is applied to water surfaces;
                          NOTE that this may result in edge effects, e.g., at coastlines

        :key auto_download_ecmwf:
            Automatically download ECMWF data for atmospheric correction

        :key enable_ice_retrieval:
            Enable ice retrieval (default); increases accuracy of water vapour retrieval

        :key enable_cloud_screening:
            Enable cloud screening during atmospheric correction

        :key scale_factor_boa_ref:
            Scale factor to be applied to BOA reflectance result

        :key run_smile_P:
            Enable extra smile detection and correction (provider smile coefficients are ignored)

        :key run_deadpix_P:
            Enable dead pixel correction

        :key deadpix_P_algorithm:
            Algorithm for dead pixel correction ('spectral' or 'spatial')

        :key deadpix_P_interp_spectral:
            Spectral interpolation algorithm to be used during dead pixel correction
             ('linear', 'nearest', 'zero', 'slinear', 'quadratic', 'cubic')

        :key deadpix_P_interp_spatial:
            Spatial interpolation algorithm to be used during dead pixel correction
             ('linear', 'nearest', 'zero', 'slinear', 'quadratic', 'cubic')
        :key ortho_resampAlg:
            Ortho-rectification resampling algorithm ('nearest', 'bilinear', 'gauss')
        """

        # fixed attributes
        self.version = __version__
        self.versionalias = __versionalias__

        #######################
        # POPULATE PARAMETERS #
        #######################

        # args
        self.json_config = json_config
        self.kwargs = user_opts

        # get validated options dict from JSON-options
        self.json_opts_fused_valid = self.get_json_opts(validate=True)

        gp = self.get_parameter

        ###################
        # general options #
        ###################

        self.is_dummy_dataformat = gp('is_dummy_dataformat')
        if 'is_dlr_dataformat' in user_opts:
            warnings.warn("The 'is_dlr_dataformat' flag is deprectated and will not exist in future. "
                          "Please set 'is_dummy_dataformat' to False instead.", DeprecationWarning)
            self.is_dummy_dataformat = user_opts['is_dlr_dataformat'] is False

        self.CPUs = gp('CPUs', fallback=cpu_count())
        self.log_level = gp('log_level')
        self.create_logfile = gp('create_logfile')
        self.path_l1b_enmap_image = self.absPath(gp('path_l1b_enmap_image'))
        self.path_l1b_enmap_image_gapfill = self.absPath(gp('path_l1b_enmap_image_gapfill'))
        self.path_dem = self.absPath(gp('path_dem'))
        self.average_elevation = self.absPath(gp('average_elevation'))
        self.path_l1b_snr_model = self.absPath(gp('path_l1b_snr_model'))
        self.working_dir = self.absPath(gp('working_dir')) or None
        self.n_lines_to_append = gp('n_lines_to_append')
        self.disable_progress_bars = gp('disable_progress_bars')

        ##################
        # output options #
        ##################

        self.output_dir = self.absPath(gp('output_dir', fallback=os.path.abspath(os.path.curdir)))

        ###########################
        # processor configuration #
        ###########################

        # toa_ref
        self.path_earthSunDist = self.absPath(gp('path_earthSunDist'))
        self.path_solar_irr = self.absPath(gp('path_solar_irr'))
        self.scale_factor_toa_ref = gp('scale_factor_toa_ref')

        # geometry
        self.enable_keystone_correction = gp('enable_keystone_correction')
        self.enable_vnir_swir_coreg = gp('enable_vnir_swir_coreg')
        self.path_reference_image = gp('path_reference_image')

        # atmospheric_correction
        self.enable_ac = gp('enable_ac')
        self.mode_ac = gp('mode_ac')
        if self.mode_ac != 'land':
            warnings.warn("The atmospheric correction mode '%s' is currently under development and "
                          "may not yet work as expected." % self.mode_ac)  # FIXME
        self.auto_download_ecmwf = gp('auto_download_ecmwf')
        self.enable_ice_retrieval = gp('enable_ice_retrieval')
        self.enable_cloud_screening = gp('enable_cloud_screening')
        self.scale_factor_boa_ref = gp('scale_factor_boa_ref')

        # smile
        self.run_smile_P = gp('run_smile_P')

        # dead_pixel
        self.run_deadpix_P = gp('run_deadpix_P')
        self.deadpix_P_algorithm = gp('deadpix_P_algorithm')
        self.deadpix_P_interp_spectral = gp('deadpix_P_interp_spectral')
        self.deadpix_P_interp_spatial = gp('deadpix_P_interp_spatial')

        # orthorectification / VSWIR fusion
        self.ortho_resampAlg = gp('ortho_resampAlg')
        self.vswir_overlap_algorithm = gp('vswir_overlap_algorithm')

        #########################
        # validate final config #
        #########################

        EnPTValidator(allow_unknown=True, schema=enpt_schema_config_output).validate(self.to_dict())

    @staticmethod
    def absPath(path):
        return path if not path or os.path.isabs(path) else os.path.abspath(os.path.join(path_enptlib, path))

    def get_parameter(self, key_user_opts, fallback=None):
        # 1. priority: parameters that have directly passed to EnPTConfig within user_opts
        if key_user_opts in self.kwargs:
            return self.kwargs[key_user_opts]

        # 2. priority: default options, overridden by eventually provided json_config
        else:
            param = get_param_from_json_config(key_user_opts, self.json_opts_fused_valid)
            if not param:
                if fallback:
                    return fallback
            return param

    def get_json_opts(self, validate=True):
        """Get a dictionary of EnPT config parameters.

        NOTE: Reads the default options from options_default.json and updates the values with those from database.
        """
        def update_dict(d, u):
            for k, v in u.items():
                if isinstance(v, Mapping):
                    d[k] = update_dict(d.get(k, {}), v)
                else:
                    d[k] = v
            return d

        # read options_default.json
        default_options = get_options(path_options_default, validation=validate)

        ###############################################################################################################
        # if json config is provided (via python bindings or CLI parser -> override all options with that json config #
        ###############################################################################################################

        if self.json_config:
            if self.json_config.startswith("{"):
                try:
                    params_dict = json.loads(jsmin(self.json_config))
                except JSONDecodeError:
                    warnings.warn('The given JSON options string could not be decoded. '
                                  'JSON decoder failed with the following error:')
                    raise
            elif os.path.isfile(self.json_config):
                try:
                    with open(self.json_config, 'r') as inF:
                        params_dict = json.loads(jsmin(inF.read()))
                except JSONDecodeError:
                    warnings.warn('The given JSON options file %s could not be decoded. '
                                  'JSON decoder failed with the following error:' % self.json_config)
                    raise

            else:
                raise ValueError("The parameter 'json_config' must be a JSON formatted string or a JSON file on disk.")

            # convert values to useful data types and update the default values
            params_dict = json_to_python(params_dict)
            update_dict(default_options, params_dict)

        if validate:
            EnPTValidator(allow_unknown=True, schema=enpt_schema_input).validate(default_options)

        json_options = default_options
        return json_options

    def to_dict(self):
        """Generate a dictionary in the same structure like the one in options_default.json from the current config."""

        def nested_set(dic, keys, value):
            for k in keys[:-1]:
                dic = dic.setdefault(k, {})
            dic[keys[-1]] = value

        outdict = dict()
        for key_user_opts, subkeys in parameter_mapping.items():
            nested_set(outdict, subkeys, getattr(self, key_user_opts))

        return outdict

    def to_jsonable_dict(self):
        return python_to_json(self.to_dict())

    def save(self, path_outfile):
        """Save the JobConfig instance to a JSON file in the same structure like the one in options_default.json.

        :param path_outfile:    path of the output JSON file
        """
        with open(path_outfile, 'w') as outF:
            json.dump(self.to_jsonable_dict(), outF, skipkeys=False, indent=4)

    def __repr__(self):
        return pformat(self.to_dict())


def json_to_python(value):
    def is_number(s):
        try:
            float(s)
            return True
        except ValueError:
            return False

    if type(value) is dict:
        return {json_to_python(k): json_to_python(v) for k, v in value.items()}
    elif type(value) is list:
        return [json_to_python(v) for v in value]
    else:
        if value == "None":
            return None
        if value == "slice(None, None, None)":
            return slice(None)
        if value in [True, "true"]:
            return True
        if value in [False, "false"]:
            return False
        if is_number(value):
            try:
                if str(int(value)) != str(float(value)):
                    return int(value)
                else:
                    return float(value)
            except ValueError:
                return float(value)
        else:
            return value


def python_to_json(value):
    if type(value) in [dict, OrderedDict]:
        return {python_to_json(k): python_to_json(v) for k, v in value.items()}
    elif type(value) is list:
        return [python_to_json(v) for v in value]
    elif type(value) is np.ndarray:
        return [python_to_json(v) for v in value.tolist()]
    else:
        if value is None:
            return "None"
        if value is slice(None):
            return "slice(None, None, None)"
        if value is True:
            return "true"
        if value is False:
            return "false"
        if type(value) is datetime.datetime:
            return datetime.datetime.strftime(value, '%Y-%m-%d %H:%M:%S.%f%z')
        else:
            return value


class EnPTValidator(Validator):
    def __init__(self, *args, **kwargs):
        """

        :param args:    Arguments to be passed to cerberus.Validator
        :param kwargs:  Keyword arguments to be passed to cerberus.Validator
        """
        super(EnPTValidator, self).__init__(*args, **kwargs)

    def validate(self, document2validate, **kwargs):
        if super(EnPTValidator, self).validate(document=document2validate, **kwargs) is False:
            raise ValueError("Options is malformed: %s" % str(self.errors))


def get_options(target: str, validation: bool = True):
    """Return dictionary with all options.

    :param target:      if path to file, then json is used to load, otherwise the default template is used
    :param validation:  True / False, whether to validate options read from files or not
    :return: dictionary with options
    """

    if os.path.isfile(target):
        with open(target, "r") as fl:
            options = json_to_python(json.loads(jsmin(fl.read())))

        if validation is True:
            EnPTValidator(allow_unknown=True, schema=enpt_schema_input).validate(options)

        return options
    else:
        raise FileNotFoundError("Options file not found at file path %s." % target)<|MERGE_RESOLUTION|>--- conflicted
+++ resolved
@@ -125,12 +125,8 @@
     n_lines_to_append=50,
     disable_progress_bars=False,
     is_dummy_dataformat=False,
-<<<<<<< HEAD
-    enable_ac=False,
+    enable_ac=True,
     mode_ac='land',
-=======
-    enable_ac=True,
->>>>>>> 19ab0bd1
     enable_ice_retrieval=False,
     CPUs=32,
     ortho_resampAlg='gauss',
