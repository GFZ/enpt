# -*- coding: utf-8 -*-
"""EnPT process controller module."""

import os
from datetime import datetime
import tempfile
import zipfile
import shutil
import weakref
import warnings

from ..options.config import EnPTConfig
from ..io.reader import L1B_Reader
from ..processors import Radiometric_Transformer
from ..model.images import EnMAPL1Product_SensorGeo


class EnPT_Controller(object):
    """Class of EnPT process controller."""

    def __init__(self, config: EnPTConfig=None, **config_kwargs: dict):
        """Initialize the Process Controller.

        :param config:          an instance of the EnPTConfig class (overrides config_kwargs)
        :param config_kwargs:   configuration parameters to be passed to EnPTConfig class
        """
        self.cfg = config or EnPTConfig(**config_kwargs)  # type: EnPTConfig

        # generate temporary directory (must be deleted at the end of the pipeline)
        self.tempDir = tempfile.mkdtemp()

        # setup a finalizer that destroys remaining data (directories, etc.) in case of unexpected exit
        self._finalizer = weakref.finalize(self, self._cleanup, self.tempDir,
                                           warn_message="Implicitly cleaning up {!r}".format(self))

        # read the L1B data
        self.L1_obj = self.read_L1B_data(self.cfg.path_l1b_enmap_image)

    def extract_zip_archive(self, path_zipfile: str) -> str:
        """Extract the given EnMAP image zip archive and return the L1B image root directory path.

        :param path_zipfile:    /path/to/zipfile.zip
        :return:                /tmp/tmpk2qp0yri/rootdir/
        """
        with zipfile.ZipFile(path_zipfile, "r") as zf:
            zf.extractall(self.tempDir)

        return os.path.join(self.tempDir, os.path.basename(path_zipfile).split('.zip')[0])

    def read_L1B_data(self, path_enmap_image: str) -> EnMAPL1Product_SensorGeo:
        """

        :param path_enmap_image:
        :return:
        """
        # input validation
        if not os.path.isdir(path_enmap_image) and \
           not (os.path.exists(path_enmap_image) and path_enmap_image.endswith('.zip')):
            raise ValueError("The parameter 'path_enmap_image' must be a directory or the path to an existing zip "
                             "archive. Received %s." % path_enmap_image)

        # extract L1B image archive if needed
        if path_enmap_image.endswith('.zip'):
            path_enmap_image = self.extract_zip_archive(path_enmap_image)
            if not os.path.isdir(path_enmap_image):
                raise NotADirectoryError(path_enmap_image)

        # run the reader
        RD = L1B_Reader(config=self.cfg)
        L1_obj = RD.read_inputdata(path_enmap_image, observation_time=datetime(2015, 12, 7, 10))

        return L1_obj

    def run_toaRad2toaRef(self):
        """Run conversion from TOA radiance to TOA reflectance."""
        # get a new instance of radiometric transformer
        RT = Radiometric_Transformer(self.cfg)

        # run transformation to TOARef
        self.L1_obj = RT.transform_TOARad2TOARef(self.L1_obj)

    def run_geometry_processor(self):
        pass

    def run_atmospheric_correction(self):
        """Run atmospheric correction only."""
        self.L1_obj.run_AC()

    def write_output(self):
        if self.cfg.output_dir:
            self.L1_obj.save(self.cfg.output_dir)

    def run_all_processors(self):
        """Run all processors at once."""
        try:
<<<<<<< HEAD
            # self.run_toaRad2toaRef()
            self.run_geometry_processor()
=======
            if self.cfg.run_deadpix_P:
                self.L1_obj.correct_dead_pixels()
            self.run_toaRad2toaRef()
>>>>>>> 7b985872
            self.run_atmospheric_correction()
            self.write_output()
        finally:
            self.cleanup()

    @classmethod
    def _cleanup(cls, tempDir, warn_message):
        """Clean up implicitly (not to be called directly)."""
        if tempDir:
            shutil.rmtree(tempDir)
        warnings.warn(warn_message, ResourceWarning)

    def cleanup(self):
        """Clean up (to be called directly)."""
        if self._finalizer.detach():
            if self.tempDir:
                shutil.rmtree(self.tempDir)<|MERGE_RESOLUTION|>--- conflicted
+++ resolved
@@ -93,14 +93,10 @@
     def run_all_processors(self):
         """Run all processors at once."""
         try:
-<<<<<<< HEAD
-            # self.run_toaRad2toaRef()
-            self.run_geometry_processor()
-=======
             if self.cfg.run_deadpix_P:
                 self.L1_obj.correct_dead_pixels()
             self.run_toaRad2toaRef()
->>>>>>> 7b985872
+            self.run_geometry_processor()
             self.run_atmospheric_correction()
             self.write_output()
         finally:
