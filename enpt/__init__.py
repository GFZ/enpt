# -*- coding: utf-8 -*-
"""EnMAP processing tools (EnPT) software package developed by GFZ."""
from .enpt import EnPT

__author__ = """Karl Segl"""
__email__ = 'segl@gfz-potsdam.de'
<<<<<<< HEAD
__version__ = '0.1.1'

from .enpt import test
from .enpt import enpt
=======
__version__ = '0.1.0'
__all__ = ["EnPT"]
>>>>>>> b02220d4
<|MERGE_RESOLUTION|>--- conflicted
+++ resolved
@@ -4,12 +4,4 @@
 
 __author__ = """Karl Segl"""
 __email__ = 'segl@gfz-potsdam.de'
-<<<<<<< HEAD
-__version__ = '0.1.1'
-
-from .enpt import test
-from .enpt import enpt
-=======
-__version__ = '0.1.0'
-__all__ = ["EnPT"]
->>>>>>> b02220d4
+__version__ = '0.1.1'