# -*- coding: utf-8 -*-
"""EnPT metadata modules. All object and functions regarding EnMAP metadata are implemented here."""

from datetime import datetime
from xml.etree import ElementTree
import logging
import os
from typing import Union
import numpy as np
from scipy.interpolate import interp2d
import spectral as sp
from geoarray import GeoArray

from ..options.config import EnPTConfig
from .srf import SRF


# L1B_product_props = dict(
#     xml_detector_label=dict(
#         VNIR='detector1',
#         SWIR='detector2'),
#     fn_detector_suffix=dict(
#         VNIR='D1',
#         SWIR='D2')
# )

# Define a new L1B_product_props
L1B_product_props = dict(
    xml_detector_label=dict(
        VNIR='VNIR',
        SWIR='SWIR'
    ),
    fn_detector_suffix=dict(
        VNIR='D1',
        SWIR='D2'
    )
)

#########################################################
# EnPT metadata objects for EnMAP data in sensor geometry
#########################################################


class EnMAP_Metadata_L1B_Detector_SensorGeo(object):
    """Class for all EnMAP metadata associated with a single EnMAP detector in sensor geometry.

    NOTE:
        - All metadata that have VNIR and SWIR detector in sensor geometry in common should be included here.

    """

    def __init__(self, detector_name: str, config: EnPTConfig, logger: logging.Logger=None):
        """Get a metadata object containing the metadata of a single EnMAP detector in sensor geometry.

        :param detector_name: Name of the detector (VNIR or SWIR)
        :param logger:
        """
        self.cfg = config
        self.detector_name = detector_name  # type: str
        self.detector_label = L1B_product_props['xml_detector_label'][detector_name]
        self.logger = logger or logging.getLogger()

        # These lines are used to load path information
        self.data_filename = None  # type: str # detector data filename
        self.dead_pixel_filename = None  # type: str # filename of the dead pixel file
        self.quicklook_filename = None  # type: str # filename of the quicklook file
        self.cloud_mask_filename = None  # type: str # filename of the cloud mask file

        self.fwhm = None  # type: np.ndarray  # Full width half maximmum for each EnMAP band
        self.wvl_center = None  # type: np.ndarray  # Center wavelengths for each EnMAP band
        self.srf = None  # type: SRF  # SRF object holding the spectral response functions for each EnMAP band
        self.solar_irrad = None  # type: dict  # solar irradiance in [W/m2/nm] for eac band
        self.nwvl = None  # type: int  # Number of wave bands
        self.nrows = None  # type: int  # number of rows
        self.ncols = None  # type: int  # number of columns
        self.smile_coef = None  # type: np.ndarray  # smile coefficients needed for smile computation
        self.nsmile_coef = None  # type: int  # number of smile coefficients
        self.smile = None  # type: np.ndarray  # smile for each EnMAP image column
        self.l_min = None  # type: np.ndarray
        self.l_max = None  # type: np.ndarray
        self.geom_view_zenith = None  # type: float  # viewing zenith angle
        self.geom_view_azimuth = None  # type: float  # viewing azimuth angle
        self.geom_sun_zenith = None  # type: float  # sun zenith angle
        self.geom_sun_azimuth = None  # type: float  # sun azimuth angle
        self.mu_sun = None  # type: float  # needed by SICOR for TOARad > TOARef conversion
        self.lat_UL_UR_LL_LR = None  # type:  list  # latitude coordinates for UL, UR, LL, LR
        self.lon_UL_UR_LL_LR = None  # type:  list  # longitude coordinates for UL, UR, LL, LR
        self.lats = None  # type: np.ndarray  # 2D array of latitude coordinates according to given lon/lat sampling
        self.lons = None  # type: np.ndarray  # 2D array of longitude coordinates according to given lon/lat sampling
        self.unit = ''  # type: str  # radiometric unit of pixel values
        self.unitcode = ''  # type: str  # code of radiometric unit
        self.preview_bands = None
        self.snr = None  # type: np.ndarray  # Signal to noise ratio as computed from radiance data

    # On this new version of read_data, we don't need anymore nsmile_coef (will be read from xml file)
    def read_metadata(self, path_xml, lon_lat_smpl):
        """
        Read the meadata of a specific EnMAP detector in sensor geometry
        :param path_xml: file path of the metadata file
        :param lon_lat_smpl:  number if sampling in lon, lat fields
        :return: None
        """
        xml = ElementTree.parse(path_xml).getroot()
        lbl = self.detector_label + "Detector"
        self.logger.info("Reading metadata for %s detector..." % self.detector_name)

        # read data filenames
        self.data_filename = xml.findall("ProductComponent/%s/Data/Filename" % lbl)[0].text
        self.dead_pixel_filename = xml.findall("ProductComponent/%s/Sensor/DeadPixel/Filename" % lbl)[0].text
        self.quicklook_filename = xml.findall("ProductComponent/%s/Preview/Filename" % lbl)[0].text
        self.cloud_mask_filename = xml.findall("ProductComponent/%s/Data/CloudMaskMap/Filename" % lbl)[0].text

        # read preview bands
        self.preview_bands = np.zeros(3, dtype=np.int)
        self.preview_bands[0] = np.int(xml.findall("ProductComponent/%s/Preview/Bands/Red" % lbl)[0].text)
        self.preview_bands[1] = np.int(xml.findall("ProductComponent/%s/Preview/Bands/Green" % lbl)[0].text)
        self.preview_bands[2] = np.int(xml.findall("ProductComponent/%s/Preview/Bands/Blue" % lbl)[0].text)

        # read some basic information concerning the detector
        self.nrows = np.int(xml.findall("ProductComponent/%s/Data/Size/NRows" % lbl)[0].text)
        self.ncols = np.int(xml.findall("ProductComponent/%s/Data/Size/NCols" % lbl)[0].text)
        self.geom_view_zenith = np.float(xml.findall("GeneralInfo/Geometry/Observation/ZenithAngle")[0].text)
        self.geom_view_azimuth = np.float(xml.findall("GeneralInfo/Geometry/Observation/AzimuthAngle")[0].text)
        self.geom_sun_zenith = np.float(xml.findall("GeneralInfo/Geometry/Illumination/ZenithAngle")[0].text)
        self.geom_sun_azimuth = np.float(xml.findall("GeneralInfo/Geometry/Illumination/AzimuthAngle")[0].text)
        self.unitcode = xml.findall("ProductComponent/%s/Data/Type/UnitCode" % lbl)[0].text
        self.unit = xml.findall("ProductComponent/%s/Data/Type/Unit" % lbl)[0].text

        # Read image coordinates
        scene_corner_coordinates = xml.findall("ProductComponent/%s/Data/SceneInformation/SceneCornerCoordinates" % lbl)
        self.lat_UL_UR_LL_LR = [
            np.float(scene_corner_coordinates[0].findall("Latitude")[0].text),
            np.float(scene_corner_coordinates[1].findall("Latitude")[0].text),
            np.float(scene_corner_coordinates[2].findall("Latitude")[0].text),
            np.float(scene_corner_coordinates[3].findall("Latitude")[0].text)
        ]
        self.lon_UL_UR_LL_LR = [
            np.float(scene_corner_coordinates[0].findall("Longitude")[0].text),
            np.float(scene_corner_coordinates[1].findall("Longitude")[0].text),
            np.float(scene_corner_coordinates[2].findall("Longitude")[0].text),
            np.float(scene_corner_coordinates[3].findall("Longitude")[0].text)
        ]

        # read the band related information: wavelength, fwhm
        self.nwvl = np.int(xml.findall("ProductComponent/%s/Data/BandInformationList/NumberOfBands" % lbl)[0].text)
        self.nsmile_coef = np.int(xml.findall(
            "ProductComponent/%s/Data/BandInformationList/SmileInformation/NumberOfCoefficients" % lbl)[0].text)
        self.fwhm = np.zeros(self.nwvl, dtype=np.float)
        self.wvl_center = np.zeros(self.nwvl, dtype=np.float)
        self.smile_coef = np.zeros((self.nwvl, self.nsmile_coef), dtype=np.float)
        self.l_min = np.zeros(self.nwvl, dtype=np.float)
        self.l_max = np.zeros(self.nwvl, dtype=np.float)
        band_informations = xml.findall("ProductComponent/%s/Data/BandInformationList/BandInformation" % lbl)
        for bi in band_informations:
            k = np.int64(bi.attrib['Id']) - 1
            self.wvl_center[k] = np.float(bi.findall("CenterWavelength")[0].text)
            self.fwhm[k] = np.float(bi.findall("FullWidthHalfMaximum")[0].text)
            self.l_min[k] = np.float(bi.findall("L_min")[0].text)
            self.l_max[k] = np.float(bi.findall("L_max")[0].text)
            scl = bi.findall("Smile/Coefficient")
            for sc in scl:
                self.smile_coef[k, np.int64(sc.attrib['exponent'])] = np.float(sc.text)
        self.smile = self.calc_smile()
        self.srf = SRF.from_cwl_fwhm(self.wvl_center, self.fwhm)
        self.solar_irrad = self.calc_solar_irradiance_CWL_FWHM_per_band()
<<<<<<< HEAD
=======
        self.nwvl = len(self.wvl_center)
        self.nrows = np.int(xml.findall("%s/rows" % lbl)[0].text)
        self.ncols = np.int(xml.findall("%s/columns" % lbl)[0].text)
        self.smile_coef = np.array(xml.findall("%s/smile" % lbl)[0].text.replace("\n", "").split(), dtype=np.float) \
                            .reshape((-1, nsmile_coef + 1))[:, 1:]
        self.nsmile_coef = nsmile_coef
        self.smile = self.calc_smile()
        self.l_min = np.array(xml.findall("%s/L_min" % lbl)[0].text.split(), dtype=np.float)
        self.l_max = np.array(xml.findall("%s/L_max" % lbl)[0].text.split(), dtype=np.float)
        self.geom_view_zenith = np.float(
            xml.findall("%s/observation_geometry/zenith_angle" % lbl)[0].text.split()[0])
        self.geom_view_azimuth = np.float(
            xml.findall("%s/observation_geometry/azimuth_angle" % lbl)[0].text.split()[0])
        self.geom_sun_zenith = np.float(
            xml.findall("%s/illumination_geometry/zenith_angle" % lbl)[0].text.split()[0])
        self.geom_sun_azimuth = np.float(
            xml.findall("%s/illumination_geometry/azimuth_angle" % lbl)[0].text.split()[0])
        self.mu_sun = np.cos(np.deg2rad(self.geom_sun_zenith))
        self.lat_UL_UR_LL_LR = \
            [float(xml.findall("%s/geometry/bounding_box/%s_northing" % (lbl, corner))[0].text.split()[0])
             for corner in ("UL", "UR", "LL", "LR")]
        self.lon_UL_UR_LL_LR = \
            [float(xml.findall("%s/geometry/bounding_box/%s_easting" % (lbl, corner))[0].text.split()[0])
             for corner in ("UL", "UR", "LL", "LR")]
>>>>>>> 224fdc10
        self.lats = self.interpolate_corners(*self.lat_UL_UR_LL_LR, *lon_lat_smpl)
        self.lons = self.interpolate_corners(*self.lon_UL_UR_LL_LR, *lon_lat_smpl)

    # def read_metadata_old(self, path_xml, lon_lat_smpl, nsmile_coef):
    #     """Read the metadata of a specific EnMAP detector in sensor geometry.
    #
    #     :param path_xml:  file path of the metadata XML file
    #     :param lon_lat_smpl:  number if sampling points in lon, lat fields
    #     :param nsmile_coef:  number of polynomial coefficients for smile
    #     """
        # xml = ElementTree.parse(path_xml).getroot()
        # lbl = self.detector_label
        # self.logger.info("Reading metadata for %s detector..." % self.detector_name)

        # self.fwhm = np.array(xml.findall("%s/fwhm" % lbl)[0].text.replace("\n", "").split(), dtype=np.float)
        # self.wvl_center = np.array(
        #     xml.findall("%s/centre_wavelength" % lbl)[0].text.replace("\n", "").split(), dtype=np.float)
        # self.srf = SRF.from_cwl_fwhm(self.wvl_center, self.fwhm)
        # self.solar_irrad = self.calc_solar_irradiance_CWL_FWHM_per_band()
        # self.nwvl = len(self.wvl_center)
        # self.nrows = np.int(xml.findall("%s/rows" % lbl)[0].text)
        # self.ncols = np.int(xml.findall("%s/columns" % lbl)[0].text)
        # self.smile_coef = np.array(xml.findall("%s/smile" % lbl)[0].text.replace("\n", "").split(), dtype=np.float) \
        #                     .reshape((-1, nsmile_coef + 1))[:, 1:]
        # self.nsmile_coef = nsmile_coef
        # self.smile = self.calc_smile()
        # self.l_min = np.array(xml.findall("%s/L_min" % lbl)[0].text.split(), dtype=np.float)
        # self.l_max = np.array(xml.findall("%s/L_max" % lbl)[0].text.split(), dtype=np.float)
        # self.geom_view_zenith = np.float(
        #     xml.findall("%s/observation_geometry/zenith_angle" % lbl)[0].text.split()[0])
        # self.geom_view_azimuth = np.float(
        #     xml.findall("%s/observation_geometry/azimuth_angle" % lbl)[0].text.split()[0])
        # self.geom_sun_zenith = np.float(
        #     xml.findall("%s/illumination_geometry/zenith_angle" % lbl)[0].text.split()[0])
        # self.geom_sun_azimuth = np.float(
        #     xml.findall("%s/illumination_geometry/azimuth_angle" % lbl)[0].text.split()[0])
        # self.lat_UL_UR_LL_LR = \
        #     [float(xml.findall("%s/geometry/bounding_box/%s_northing" % (lbl, corner))[0].text.split()[0])
        #      for corner in ("UL", "UR", "LL", "LR")]
        # self.lon_UL_UR_LL_LR = \
        #     [float(xml.findall("%s/geometry/bounding_box/%s_easting" % (lbl, corner))[0].text.split()[0])
        #      for corner in ("UL", "UR", "LL", "LR")]
        # self.lats = self.interpolate_corners(*self.lat_UL_UR_LL_LR, *lon_lat_smpl)
        # self.lons = self.interpolate_corners(*self.lon_UL_UR_LL_LR, *lon_lat_smpl)
        #
        # try:
        #     self.unitcode = xml.findall("%s/unitcode" % lbl)[0].text
        #     # '" ".join(xml.findall("%s/radiance_unit" % lbl)[0].text.split())
        #     self.unit = xml.findall("%s/unit" % lbl)[0].text
        # except IndexError:
        #     self.unitcode = 'DN'
        #     self.unit = 'none'
        # except Exception:
        #     raise
        #
        # self.snr = None

    def calc_smile(self):
        """Compute smile for each EnMAP column.

        The sum in (1) is expressed as inner product of two arrays with inner dimension as the polynomial smile
        coefficients shape = (ncols, nsmile_coef) of polynomial x

        :return:
        """
        # smile(icol, iwvl) = sum_(p=0)^(nsmile_coef-1) smile_coef[iwvl, p] * icol**p (1)
        return np.inner(
            np.array([[icol ** p for p in np.arange(self.nsmile_coef)] for icol in np.arange(self.ncols)]),
            self.smile_coef  # shape = (nwvl, nsmile_coef)
        )  # shape = (ncols, nwvl)

    def calc_snr_from_radiance(self, rad_data: Union[GeoArray, np.ndarray], dir_snr_models: str):
        """Compute EnMAP SNR from radiance data for the given detector.

        SNR equation:    SNR = p0 + p1 * LTOA + p2 * LTOA ^ 2   [W/(m^2 sr nm)].
        NOTE:   The SNR model files (SNR_D1.bsq/SNR_D2.bsq) contain polynomial coefficients needed to compute SNR.
                SNR_D1.bsq: SNR model for EnMAP SWIR detector (contains high gain and low gain model coefficients)
                            - 1000 columns (for 1000 EnMAP columns)
                            - 88 bands for 88 EnMAP VNIR bands
                            - 7 lines:  - 3 lines: high gain coefficients
                                        - 3 lines: low gain coefficients
                                        - 1 line: threshold needed to decide about high gain or low gain
                SNR_D2.bsq: SNR model for EnMAP SWIR detector
                            - 1000 columns (for 1000 EnMAP columns)
                            - x bands for x EnMAP SWIR bands
                            - 3 lines for 3 coefficients

        :param rad_data:        image radiance data of EnMAP_Detector_SensorGeo
        :param dir_snr_models:  root directory where SNR model data is stored (must contain SNR_D1.bsq/SNR_D2.bsq)
        """
        path_snr_model = os.path.join(dir_snr_models, "SNR_D1.hdr" if self.detector_name == 'VNIR' else "SNR_D2.hdr")
        rad_data = np.array(rad_data)

        assert self.unitcode == 'TOARad'
        self.logger.info("Computing SNR for %s using %s" % (self.detector_name, path_snr_model))

        if self.detector_name == 'VNIR':
            gA = sp.open_image(path_snr_model)
            coeffs_highgain = gA[0:3, :, :]
            coeffs_lowgain = gA[3:6, :, :]
            gain_threshold = np.squeeze(gA[6, :, :])

            self.snr = np.zeros(rad_data.shape)
            for irow in range(self.nrows):
                highgain_mask = rad_data[irow, :, :] < gain_threshold  # a single row
                rad_highgain = rad_data[irow, highgain_mask]
                self.snr[irow, :, :][highgain_mask] = \
                    coeffs_highgain[0, highgain_mask] + \
                    coeffs_highgain[1, highgain_mask] * rad_highgain + \
                    coeffs_highgain[2, highgain_mask] * rad_highgain ** 2

                lowgain_mask = rad_data[irow, :, :] >= gain_threshold
                rad_lowgain = rad_data[irow, lowgain_mask]
                self.snr[irow, :, :][lowgain_mask] = \
                    coeffs_lowgain[0, lowgain_mask] + \
                    coeffs_lowgain[1, lowgain_mask] * rad_lowgain + \
                    coeffs_lowgain[2, lowgain_mask] * rad_lowgain ** 2

        else:
            coeffs = sp.open_image(path_snr_model)[:, :, :]
            self.snr = coeffs[0, :, :] + coeffs[1, :, :] * rad_data[:, :, :] + coeffs[2, :, :] * rad_data[:, :, :] ** 2

    @staticmethod
    def interpolate_corners(ul: float, ur: float, ll: float, lr: float, nx: int, ny: int):
        """Compute interpolated field from corner values of a scalar field given at: ul, ur, ll, lr.
        :param ul:  tbd
        :param ur:  tbd
        :param ll:  tbd
        :param lr:  tbd
        :param nx: final shape (x-axis direction)
        :param ny: final shape (y-axis direction)
        """
        ff = interp2d(x=[0, 1], y=[0, 1], z=[[ul, ur], [ll, lr]], kind='linear')
        rr = np.zeros((nx, ny), dtype=np.float)
        for i, x in enumerate(np.linspace(0, 1, nx)):
            for j, y in enumerate(np.linspace(0, 1, ny)):
                rr[i, j] = ff(x, y)
        return rr

    def calc_solar_irradiance_CWL_FWHM_per_band(self) -> dict:
        from ..io.reader import Solar_Irradiance_reader

        self.logger.debug('Calculating solar irradiance...')

        sol_irr = Solar_Irradiance_reader(path_solar_irr_model=self.cfg.path_solar_irr, wvl_min_nm=350, wvl_max_nm=2500)

        irr_bands = {}
        for band in self.srf.bands:
            if self.srf[band] is None:
                irr_bands[band] = None
            else:
                WVL_band = self.srf.srfs_wvl if self.srf.wvl_unit == 'nanometers' else self.srf.srfs_wvl * 1000
                RSP_band = self.srf.srfs_norm01[band]
                sol_irr_at_WVL = np.interp(WVL_band, sol_irr[:, 0], sol_irr[:, 1], left=0, right=0)

                irr_bands[band] = round(np.sum(sol_irr_at_WVL * RSP_band) / np.sum(RSP_band), 2)

        return irr_bands


class EnMAP_Metadata_L1B_SensorGeo(object):
    """EnMAP Metadata class holding the metadata of the complete EnMAP product in sensor geometry incl. VNIR and SWIR.

    Attributes:
        - logger(logging.Logger):  None or logging instance
        - observation_datetime(datetime.datetime):  datetime of observation time (currently missing in metadata)
        - geom_view_zenith: tbd
        - geom_view_azimuth: tbd
        - geom_sun_zenith: tbd
        - geom_sun_azimuth: tbd
        - vnir(EnMAP_Metadata_VNIR_SensorGeo)
        - swir(EnMAP_Metadata_SWIR_SensorGeo)

    """

    def __init__(self, path_metaxml, config: EnPTConfig, logger=None):
        """Get a metadata object instance for the given EnMAP L1B product in sensor geometry.

        :param path_metaxml:  file path of the EnMAP L1B metadata XML file
        :param logger:  instance of logging.logger or subclassed
        """
        self.cfg = config
        self.logger = logger or logging.getLogger()
        self._path_xml = path_metaxml

        # defaults - Common
        self.observation_datetime = None  # type: datetime  # Date and Time of image observation
        self.geom_view_zenith = None  # type: float # tbd
        self.geom_view_azimuth = None  # type: float # tbd
        self.geom_sun_zenith = None  # type: float # tbd
        self.geom_sun_azimuth = None  # type: float # tbd
        self.earthSunDist = None  # type: float  # earth-sun distance # TODO doc correct?
        self.vnir = None  # type: EnMAP_Metadata_L1B_Detector_SensorGeo # metadata of VNIR only
        self.swir = None  # type: EnMAP_Metadata_L1B_Detector_SensorGeo # metadata of SWIR only
        self.detector_attrNames = ['vnir', 'swir']

    # Read common metadata method
    def read_common_meta(self, path_xml):
        """Read the common metadata, principally stored in General Info
        - the acquisition time
        - the geometrical observation and illumination
        :param path_xml: path to the main xml file
        :return: None
        """

        # load the metadata xml file
        xml = ElementTree.parse(path_xml).getroot()

        # read the acquisition time
        self.observation_datetime = xml.findall("GeneralInfo/ProductInfo/ProductStartTime")[0].text

        # get the distance earth sun from the acquisition date
        self.earthSunDist = \
            self.get_earth_sun_distance(datetime.strptime(self.observation_datetime, '%Y-%m-%dT%H:%M:%S.%fZ'))

        # read Geometry (observation/illumination) angle
        self.geom_view_zenith = np.float(xml.findall("GeneralInfo/Geometry/Observation/ZenithAngle")[0].text)
        self.geom_view_azimuth = np.float(xml.findall("GeneralInfo/Geometry/Observation/AzimuthAngle")[0].text)
        self.geom_sun_zenith = np.float(xml.findall("GeneralInfo/Geometry/Illumination/ZenithAngle")[0].text)
        self.geom_sun_azimuth = np.float(xml.findall("GeneralInfo/Geometry/Illumination/AzimuthAngle")[0].text)

    # def read_common_meta_old(self, observation_time: datetime=None):
    #    """Read the metadata belonging to both, the VNIR and SWIR detector of the EnMAP L1B product in sensor geometry.
    #
    #     :param observation_time:  date and time of image observation (datetime.datetime)
    #     """
    #     # FIXME observation time is currently missing in the XML -- DONE
    #     self.observation_datetime = observation_time
    #     self.earthSunDist = self.get_earth_sun_distance(self.observation_datetime)

    def get_earth_sun_distance(self, acqDate: datetime):
        """Get earth sun distance (requires file of pre calculated earth sun distance per day)

        :param acqDate:
        """
        if not os.path.exists(self.cfg.path_earthSunDist):
            self.logger.warning("\n\t WARNING: Earth Sun Distance is assumed to be "
                                "1.0 because no database can be found at %s.""" % self.cfg.path_earthSunDist)
            return 1.0
        if not acqDate:
            self.logger.warning("\n\t WARNING: Earth Sun Distance is assumed to be 1.0 because "
                                "acquisition date could not be read from metadata.")
            return 1.0

        with open(self.cfg.path_earthSunDist, "r") as EA_dist_f:
            EA_dist_dict = {}
            for line in EA_dist_f:
                date, EA = [item.strip() for item in line.split(",")]
                EA_dist_dict[date] = EA

        return float(EA_dist_dict[acqDate.strftime('%Y-%m-%d')])

    def read_metadata(self, lon_lat_smpl):
        """
        Read the metadata of the entire EnMAP L1B product in sensor geometry
        :param lon_lat_smpl:  number if sampling point in lon, lat fields
        :return: None
        """

        # first read common metadata
        self.read_common_meta(self._path_xml)

        # define and read the VNIR metadata
        self.vnir = EnMAP_Metadata_L1B_Detector_SensorGeo('VNIR', config=self.cfg, logger=self.logger)
        self.vnir.read_metadata(self._path_xml, lon_lat_smpl)

        # define and read the SWIR metadata
        self.swir = EnMAP_Metadata_L1B_Detector_SensorGeo('SWIR', config=self.cfg, logger=self.logger)
        self.swir.read_metadata(self._path_xml, lon_lat_smpl)

    # def read_metadata_old(self, observation_time: datetime, lon_lat_smpl, nsmile_coef):
    #     """Read the metadata of the whole EnMAP L1B product in sensor geometry.
    #
    #     :param observation_time:  date and time of image observation (datetime.datetime)
    #     :param lon_lat_smpl:  number if sampling points in lon, lat fields
    #     :param nsmile_coef:  number of polynomial coefficients for smile
    #     """
    #     self.read_common_meta(observation_time)
    #     self.vnir = EnMAP_Metadata_L1B_Detector_SensorGeo('VNIR', config=self.cfg, logger=self.logger)
    #     self.vnir.read_metadata(self._path_xml, lon_lat_smpl=lon_lat_smpl, nsmile_coef=nsmile_coef)
    #     self.swir = EnMAP_Metadata_L1B_Detector_SensorGeo('SWIR', config=self.cfg, logger=self.logger)
    #     self.swir.read_metadata(self._path_xml, lon_lat_smpl=lon_lat_smpl, nsmile_coef=nsmile_coef)<|MERGE_RESOLUTION|>--- conflicted
+++ resolved
@@ -35,6 +35,7 @@
         SWIR='D2'
     )
 )
+
 
 #########################################################
 # EnPT metadata objects for EnMAP data in sensor geometry
@@ -163,33 +164,6 @@
         self.smile = self.calc_smile()
         self.srf = SRF.from_cwl_fwhm(self.wvl_center, self.fwhm)
         self.solar_irrad = self.calc_solar_irradiance_CWL_FWHM_per_band()
-<<<<<<< HEAD
-=======
-        self.nwvl = len(self.wvl_center)
-        self.nrows = np.int(xml.findall("%s/rows" % lbl)[0].text)
-        self.ncols = np.int(xml.findall("%s/columns" % lbl)[0].text)
-        self.smile_coef = np.array(xml.findall("%s/smile" % lbl)[0].text.replace("\n", "").split(), dtype=np.float) \
-                            .reshape((-1, nsmile_coef + 1))[:, 1:]
-        self.nsmile_coef = nsmile_coef
-        self.smile = self.calc_smile()
-        self.l_min = np.array(xml.findall("%s/L_min" % lbl)[0].text.split(), dtype=np.float)
-        self.l_max = np.array(xml.findall("%s/L_max" % lbl)[0].text.split(), dtype=np.float)
-        self.geom_view_zenith = np.float(
-            xml.findall("%s/observation_geometry/zenith_angle" % lbl)[0].text.split()[0])
-        self.geom_view_azimuth = np.float(
-            xml.findall("%s/observation_geometry/azimuth_angle" % lbl)[0].text.split()[0])
-        self.geom_sun_zenith = np.float(
-            xml.findall("%s/illumination_geometry/zenith_angle" % lbl)[0].text.split()[0])
-        self.geom_sun_azimuth = np.float(
-            xml.findall("%s/illumination_geometry/azimuth_angle" % lbl)[0].text.split()[0])
-        self.mu_sun = np.cos(np.deg2rad(self.geom_sun_zenith))
-        self.lat_UL_UR_LL_LR = \
-            [float(xml.findall("%s/geometry/bounding_box/%s_northing" % (lbl, corner))[0].text.split()[0])
-             for corner in ("UL", "UR", "LL", "LR")]
-        self.lon_UL_UR_LL_LR = \
-            [float(xml.findall("%s/geometry/bounding_box/%s_easting" % (lbl, corner))[0].text.split()[0])
-             for corner in ("UL", "UR", "LL", "LR")]
->>>>>>> 224fdc10
         self.lats = self.interpolate_corners(*self.lat_UL_UR_LL_LR, *lon_lat_smpl)
         self.lons = self.interpolate_corners(*self.lon_UL_UR_LL_LR, *lon_lat_smpl)
 
