# -*- coding: utf-8 -*-

# EnPT, EnMAP Processing Tool - A Python package for pre-processing of EnMAP Level-1B data
#
# Copyright (C) 2018-2022 Karl Segl (GFZ Potsdam, segl@gfz-potsdam.de), Daniel Scheffler
# (GFZ Potsdam, danschef@gfz-potsdam.de), Niklas Bohn (GFZ Potsdam, nbohn@gfz-potsdam.de),
# Stéphane Guillaso (GFZ Potsdam, stephane.guillaso@gfz-potsdam.de)
#
# This software was developed within the context of the EnMAP project supported
# by the DLR Space Administration with funds of the German Federal Ministry of
# Economic Affairs and Energy (on the basis of a decision by the German Bundestag:
# 50 EE 1529) and contributions from DLR, GFZ and OHB System AG.
#
# This program is free software: you can redistribute it and/or modify it under
# the terms of the GNU General Public License as published by the Free Software
# Foundation, either version 3 of the License, or (at your option) any later
# version. Please note the following exception: `EnPT` depends on tqdm, which
# is distributed under the Mozilla Public Licence (MPL) v2.0 except for the files
# "tqdm/_tqdm.py", "setup.py", "README.rst", "MANIFEST.in" and ".gitignore".
# Details can be found here: https://github.com/tqdm/tqdm/blob/master/LICENCE.
#
# This program is distributed in the hope that it will be useful, but WITHOUT
# ANY WARRANTY; without even the implied warranty of MERCHANTABILITY or FITNESS
# FOR A PARTICULAR PURPOSE. See the GNU Lesser General Public License for more
# details.
#
# You should have received a copy of the GNU Lesser General Public License along
# with this program.  If not, see <https://www.gnu.org/licenses/>.

"""EnPT atmospheric correction module.

Performs the atmospheric correction of EnMAP L1B data.
"""
import pprint
import numpy as np
from multiprocessing import cpu_count
from typing import Optional
from logging import Logger
from warnings import warn

from sicor.sicor_enmap import sicor_ac_enmap
from sicor.options import get_options as get_ac_options
try:
    from acwater.acwater import polymer_ac_enmap
except ImportError as e:
    try:
        import acwater as _acwater  # noqa: F401
        warn(f'ACwater is importable but the following error occurred when importing polymer_ac_enmap: {e.msg}')
    except ImportError as e:
        warn(f'ACwater cannot be imported. The following error occurred:  {e.msg}')
    finally:
        polymer_ac_enmap: Optional[callable] = None

from ...model.images import EnMAPL1Product_SensorGeo
from ...options.config import EnPTConfig
from ...utils.path_generator import get_path_ac_options

__author__ = 'Daniel Scheffler'


class AtmosphericCorrector(object):
    """Class for performing atmospheric correction of EnMAP L1 images using SICOR."""

    def __init__(self, config: EnPTConfig = None):
        """Create an instance of AtmosphericCorrector."""
        self.cfg = config
        self.is_polymer_installed = polymer_ac_enmap is not None

    def _get_sicor_options(self, enmap_ImageL1: EnMAPL1Product_SensorGeo, land_only=False) -> dict:
        """Get a dictionary containing the SICOR options.

        :param enmap_ImageL1:   EnMAP Level 1 product in sensor geometry
        :param land_only:       True: SICOR is applied to land only; False: SICOR is applied to all pixels
        :return:                dictionary of SICOR options
        """
        path_opts = get_path_ac_options()

        try:
            options = get_ac_options(path_opts, validation=True)

            # adjust options
            if enmap_ImageL1.meta.aot is not None:
                options["retrieval"]["default_aot_value"] = enmap_ImageL1.meta.aot

            options["retrieval"]["cpu"] = self.cfg.CPUs or cpu_count()
            options["retrieval"]["disable_progressbars"] = self.cfg.disable_progress_bars

            # TODO: issue is closed -> revise
            # temporarily disable uncertainty measures to avoid https://git.gfz-potsdam.de/EnMAP/sicor/-/issues/86
            # if set to False, uncertainty values are not contained in the additional output of SICOR
            options["retrieval"]["inversion"]["full"] = False

            # set land_only mode
            options["retrieval"]["land_only"] = land_only

            # disable first guess water vapor retrieval for now
            options["retrieval"]["state_vector"]["water_vapor"]["use_prior_mean"] = True
            options["retrieval"]["state_vector"]["water_vapor"]["prior_mean"] = \
                enmap_ImageL1.meta.water_vapour  # = default = 2.5

        except FileNotFoundError:
            raise FileNotFoundError(f'Could not locate options file for atmospheric correction at {path_opts}')

        enmap_ImageL1.logger.debug('SICOR AC configuration: \n' +
                                   pprint.pformat(options))

        return options

    def _run_AC__land_mode(self,
                           enmap_ImageL1: EnMAPL1Product_SensorGeo
                           ) -> (np.ndarray, np.ndarray, dict):
        """Run atmospheric correction in 'land' mode, i.e., use SICOR for all surfaces."""
        if 2 in enmap_ImageL1.vnir.mask_landwater[:]:
            enmap_ImageL1.logger.info(
                "Running atmospheric correction in 'land' mode, i.e., SICOR is applied to ALL surfaces. "
                "Uncertainty is expected for water surfaces because SICOR is designed for land only.")

        # run SICOR
        # NOTE: - boa_ref_vnir, boa_ref_swir: reflectance between 0 and 1
        #       - res: a dictionary containing retrieval maps with path lengths of the three water phases
        #              and several retrieval uncertainty measures
        #              -> cwv_model, liq_model, ice_model, intercept_model, slope_model, toa_model,
        #                 sx (posterior predictive uncertainty matrix), scem (correlation error matrix),
        #                 srem (relative error matrix)
        #                 optional (if options["retrieval"]["inversion"]["full"] = True):
        #                 jacobian, convergence, iterations, gain, averaging_kernel, cost_function,
        #                 dof (degrees of freedom), information_content, retrieval_noise, smoothing_error
        #              -> SWIR geometry (?)  # FIXME
        boa_ref_vnir, boa_ref_swir, land_additional_results = \
            sicor_ac_enmap(enmap_l1b=enmap_ImageL1,
                           options=self._get_sicor_options(enmap_ImageL1, land_only=False),
                           unknowns=True,
                           logger=enmap_ImageL1.logger)

        return boa_ref_vnir, boa_ref_swir, land_additional_results

    def _run_AC__water_mode(self, enmap_ImageL1: EnMAPL1Product_SensorGeo
                            ) -> (np.ndarray, np.ndarray):
        """Run atmospheric correction in 'water' mode, i.e., use ACWater/Polymer for water surfaces only.

        NOTE:
            - Land surfaces are NOT included in the EnMAP L2A product.
            - The output radiometric unit for water surfaces is 'water leaving reflectance'.
        """
        if 1 in enmap_ImageL1.vnir.mask_landwater[:]:
            enmap_ImageL1.logger.info(
                "Running atmospheric correction in 'water' mode, i.e., ACWater/Polymer is applied to water "
                "surfaces only. Note that land surfaces will NOT be included in the EnMAP L2A product.")

        # run ACWater/Polymer for water surfaces only
        # NOTE: polymer_ac_enmap() returns masked (nan) values for land
<<<<<<< HEAD
        #       - res: a dictionary containing retrieval maps with several additional retrieval measures
        #              -> chla, bitmask, bbs, Rnir, Rgli

        wl_ref_vnir, wl_ref_swir, water_additional_results = \
            polymer_ac_enmap(enmap_l1b=enmap_ImageL1,
                             config=self.cfg,
                             detector='vnir')
=======
        try:
            wl_ref_vnir, wl_ref_swir = \
                polymer_ac_enmap(enmap_l1b=enmap_ImageL1,
                                 config=self.cfg,
                                 detector='merge')
        except:  # noqa
            enmap_ImageL1.logger.error(
                "The atmospheric correction for water surfaces based on ACwater/Polymer failed (issue tracker at "
                "https://gitlab.awi.de/phytooptics/acwater/-/issues).\n"
                "Alternatively, you may run EnPT in the 'land' atmospheric correction mode based on SICOR.\n"
                "The error message is now raised:"
            )
            raise
>>>>>>> fcfd4df9

        return wl_ref_vnir, wl_ref_swir, water_additional_results

    def _run_AC__combined_mode(self,
                               enmap_ImageL1: EnMAPL1Product_SensorGeo
                               ) -> (np.ndarray, np.ndarray, dict):
        """Run atmospheric corr. in 'combined' mode, i.e., use SICOR for land and ACWater/Polymer for water surfaces.

        NOTE:
            - The output radiometric units are:
                - 'surface reflectance' for land surfaces
                - 'water leaving reflectance' for water surfaces
            - There might be visible edge effects, e.g., at coastlines.
        """
        only = 'water' if 1 not in enmap_ImageL1.vnir.mask_landwater[:] else 'land'
        if 1 not in enmap_ImageL1.vnir.mask_landwater[:] or \
           2 not in enmap_ImageL1.vnir.mask_landwater[:]:
            enmap_ImageL1.logger.info(
                f"Running atmospheric correction in 'combined' mode, i.e., SICOR is applied to land and "
                f"ACWater/Polymer is applied to water surfaces. But the input image only contains {only} surfaces.")

        # run SICOR for land surfaces only
        boa_ref_vnir_land, boa_ref_swir_land, land_additional_results = \
            sicor_ac_enmap(enmap_l1b=enmap_ImageL1,
                           options=self._get_sicor_options(enmap_ImageL1, land_only=True),
                           unknowns=True,
                           logger=enmap_ImageL1.logger)

        # run ACWater/Polymer for water surfaces only
        # NOTE: polymer_ac_enmap() returns masked (nan) values for land
<<<<<<< HEAD
        wl_ref_vnir_water, wl_ref_swir_water, water_additional_results = \
            polymer_ac_enmap(enmap_l1b=enmap_ImageL1,
                             config=self.cfg,
                             detector='vnir')
=======
        try:
            wl_ref_vnir_water, wl_ref_swir_water = \
                polymer_ac_enmap(enmap_l1b=enmap_ImageL1,
                                 config=self.cfg,
                                 detector='merge')
        except:  # noqa
            enmap_ImageL1.logger.error(
                "The atmospheric correction for water surfaces based on ACwater/Polymer failed (issue tracker at "
                "https://gitlab.awi.de/phytooptics/acwater/-/issues).\n"
                "Alternatively, you may run EnPT in the 'land' atmospheric correction mode based on SICOR.\n"
                "The error message is now raised:"
            )
            raise
>>>>>>> fcfd4df9

        # use mask value 2 for replacing water corrected pixels
        wlboa_ref_vnir = np.where((enmap_ImageL1.vnir.mask_landwater[:] == 2)[:, :, None],
                                  wl_ref_vnir_water,
                                  boa_ref_vnir_land)
        wlboa_ref_swir = np.where((enmap_ImageL1.swir.mask_landwater[:] == 2)[:, :, None],
                                  wl_ref_swir_water,
                                  boa_ref_swir_land)
        waterboa_additional_results = np.where((enmap_ImageL1.vnir.mask_landwater[:] == 2)[:, :, None],
                                               water_additional_results,
                                               boa_ref_vnir_land)
        # from geoarray import GeoArray
        # GeoArray(waterboa_additional_results[1]).save(
        #     '/home/alvarado/repositories/acwater/tests/data/output/EnPT_Chla_new.tif', fmt='GTiff')
        # data_geoarray = waterboa_additional_results

        return wlboa_ref_vnir, wlboa_ref_swir, waterboa_additional_results, land_additional_results

    @staticmethod
    def _validate_AC_results(reflectance_vnir: np.ndarray,
                             reflectance_swir: np.ndarray,
                             logger: Logger):
        for detectordata, detectorname in zip([reflectance_vnir, reflectance_swir],
                                              ['VNIR', 'SWIR']):
            mean0 = np.nanmean(detectordata[:, :, 0])
            std0 = np.nanstd(detectordata[:, :, 0])

            if np.isnan(mean0) or \
               mean0 == 0 or \
               std0 == 0:
                logger.warning(f'The atmospheric correction returned empty {detectorname} bands!')

    def run_ac(self,
               enmap_ImageL1: EnMAPL1Product_SensorGeo
               ) -> EnMAPL1Product_SensorGeo:
        """Run atmospheric correction according to the specified 'mode_ac' parameter.

        :param enmap_ImageL1:   input EnMAP image containing TOA reflectance (an instance EnMAPL1Product_SensorGeo)
        :return:    atmospherically corrected output EnMAP image containing BOA reflectance / water leaving reflectance
                    (an instance EnMAPL1Product_SensorGeo)
        """
        enmap_ImageL1.set_SWIRattr_with_transformedVNIRattr('mask_landwater')

        enmap_ImageL1.logger.info(
            f"Starting atmospheric correction for VNIR and SWIR detector in '{self.cfg.mode_ac}' mode. "
            f"Source radiometric unit code is '{enmap_ImageL1.meta.vnir.unitcode}'.")

        # run the AC
        if not self.is_polymer_installed and self.cfg.mode_ac in ['water', 'combined']:
            # use SICOR as fallback AC for water surfaces if ACWater/Polymer is not installed
            enmap_ImageL1.logger.warning(
                f"The atmospheric correction mode was set to '{self.cfg.mode_ac}' but the packages ACWater/Polymer are "
                f"missing. SICOR has to be used as fallback algorithm for water surfaces.")

            reflectance_vnir, reflectance_swir, land_additional_results = \
                self._run_AC__land_mode(enmap_ImageL1)

        else:
            if self.cfg.mode_ac == 'combined':
                reflectance_vnir, reflectance_swir, water_additional_results, land_additional_results = \
                    self._run_AC__combined_mode(enmap_ImageL1)

            elif self.cfg.mode_ac == 'water':
                reflectance_vnir, reflectance_swir, water_additional_results = \
                    self._run_AC__water_mode(enmap_ImageL1)

            elif self.cfg.mode_ac == 'land':
                reflectance_vnir, reflectance_swir, land_additional_results = \
                    self._run_AC__land_mode(enmap_ImageL1)

            else:
                raise ValueError(self.cfg.mode_ac,
                                 "Unexpected 'mode_ac' parameter. "
                                 "Choose one out of 'land', 'water', 'combined'.")

        # validate outputs
        self._validate_AC_results(reflectance_vnir, reflectance_swir, logger=enmap_ImageL1.logger)

        # join results
        enmap_ImageL1.logger.info('Joining results of atmospheric correction.')

        for in_detector, out_detector in zip([enmap_ImageL1.vnir, enmap_ImageL1.swir],
                                             [reflectance_vnir, reflectance_swir]):
            in_detector.data = (out_detector * self.cfg.scale_factor_boa_ref).astype(np.int16)
            # NOTE: geotransform and projection are missing due to sensor geometry

            in_detector.detector_meta.unit = '0-%d' % self.cfg.scale_factor_boa_ref
            in_detector.detector_meta.unitcode = 'BOARef'

        # FIXME: Consider to also join SICOR's land_additional_results
        #  (contains three phases of water maps and several retrieval uncertainty measures)

        return enmap_ImageL1<|MERGE_RESOLUTION|>--- conflicted
+++ resolved
@@ -149,20 +149,13 @@
 
         # run ACWater/Polymer for water surfaces only
         # NOTE: polymer_ac_enmap() returns masked (nan) values for land
-<<<<<<< HEAD
         #       - res: a dictionary containing retrieval maps with several additional retrieval measures
         #              -> chla, bitmask, bbs, Rnir, Rgli
-
-        wl_ref_vnir, wl_ref_swir, water_additional_results = \
-            polymer_ac_enmap(enmap_l1b=enmap_ImageL1,
-                             config=self.cfg,
-                             detector='vnir')
-=======
         try:
-            wl_ref_vnir, wl_ref_swir = \
+            wl_ref_vnir, wl_ref_swir, water_additional_results = \
                 polymer_ac_enmap(enmap_l1b=enmap_ImageL1,
                                  config=self.cfg,
-                                 detector='merge')
+                                 detector='vnir')
         except:  # noqa
             enmap_ImageL1.logger.error(
                 "The atmospheric correction for water surfaces based on ACwater/Polymer failed (issue tracker at "
@@ -171,7 +164,6 @@
                 "The error message is now raised:"
             )
             raise
->>>>>>> fcfd4df9
 
         return wl_ref_vnir, wl_ref_swir, water_additional_results
 
@@ -202,17 +194,13 @@
 
         # run ACWater/Polymer for water surfaces only
         # NOTE: polymer_ac_enmap() returns masked (nan) values for land
-<<<<<<< HEAD
-        wl_ref_vnir_water, wl_ref_swir_water, water_additional_results = \
-            polymer_ac_enmap(enmap_l1b=enmap_ImageL1,
-                             config=self.cfg,
-                             detector='vnir')
-=======
+        #       - res: a dictionary containing retrieval maps with several additional retrieval measures
+        #              -> chla, bitmask, bbs, Rnir, Rgli
         try:
-            wl_ref_vnir_water, wl_ref_swir_water = \
+            wl_ref_vnir_water, wl_ref_swir_water, water_additional_results = \
                 polymer_ac_enmap(enmap_l1b=enmap_ImageL1,
                                  config=self.cfg,
-                                 detector='merge')
+                                 detector='vnir')
         except:  # noqa
             enmap_ImageL1.logger.error(
                 "The atmospheric correction for water surfaces based on ACwater/Polymer failed (issue tracker at "
@@ -221,7 +209,6 @@
                 "The error message is now raised:"
             )
             raise
->>>>>>> fcfd4df9
 
         # use mask value 2 for replacing water corrected pixels
         wlboa_ref_vnir = np.where((enmap_ImageL1.vnir.mask_landwater[:] == 2)[:, :, None],
