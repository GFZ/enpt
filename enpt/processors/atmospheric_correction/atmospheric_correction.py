--- conflicted
+++ resolved
@@ -65,23 +65,11 @@
             options["retrieval"]["fn_LUT"] = \
                 path.join(path.abspath(sicor.__path__[0]), 'tables', 'EnMAP_LUT_MOD5_formatted_1nm')
             # options["ECMWF"]["path_db"] = "./ecmwf"  # disbled as it is not needed at the moment
-<<<<<<< HEAD
-=======
-
->>>>>>> 3fc4caf7
             if enmap_ImageL1.meta.aot is not None:
                 options["metadata"]["aot"] = enmap_ImageL1.meta.aot
 
-<<<<<<< HEAD
             options["retrieval"]["cpu"] = self.cfg.CPUs or cpu_count()
             options["retrieval"]["disable_progressbars"] = self.cfg.disable_progress_bars
-=======
-            # always use the fast implementation (the slow implementation was only a temporary solution)
-            options["EnMAP"]["Retrieval"]["fast"] = True
-            options["EnMAP"]["Retrieval"]["ice"] = self.cfg.enable_ice_retrieval
-            options["EnMAP"]["Retrieval"]["cpu"] = self.cfg.CPUs or cpu_count()
-            options["EnMAP"]["Retrieval"]["disable_progressbars"] = self.cfg.disable_progress_bars
->>>>>>> 3fc4caf7
 
             return options
 
