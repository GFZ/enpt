--- conflicted
+++ resolved
@@ -15,8 +15,7 @@
     - export PYTHONPATH=$PYTHONPATH:/root  # /root <- here are the sicor tables
 
     # update py_tools_ds
-<<<<<<< HEAD
-    # - pip install 'py_tools_ds>=0.14.11'
+    - pip install 'py_tools_ds>=0.14.14'
 
     # switch sicor branch
     - mkdir /tmp/sicor_tables
@@ -27,9 +26,6 @@
     - mv /tmp/sicor_tables/* /tmp/sicor/sicor/tables
     - rm -rf /tmp/sicor_tables/
     - pip install -e /tmp/sicor
-=======
-    - pip install 'py_tools_ds>=0.14.14'
->>>>>>> 366cd084
 
     # update sicor
     # - conda install -y -q -c conda-forge basemap
@@ -86,12 +82,8 @@
     # - conda install -y -c conda-forge 'icu=58.*'  # fixes bug for conda-forge gdal build
 
     # install py_tools_ds
-<<<<<<< HEAD
     - conda install -y -c conda-forge pyresample
-    - pip install 'py_tools_ds>=0.14.11'
-=======
     - pip install 'py_tools_ds>=0.14.14'
->>>>>>> 366cd084
 
     # install sicor
     - conda install -y -q -c conda-forge pygrib h5py pytables pyfftw numba llvmlite scikit-learn
