--- conflicted
+++ resolved
@@ -16,7 +16,6 @@
     - pip install 'geoarray>=0.8.11'
     - pip install 'py_tools_ds>=0.14.23'
 
-<<<<<<< HEAD
     # install sicor and perhaps switch sicor branch
     - mkdir /tmp/sicor_tables
     - mv /tmp/sicor/sicor/tables/*.h5 /tmp/sicor_tables
@@ -27,18 +26,6 @@
     - mv /tmp/sicor_tables/* /tmp/sicor/sicor/tables
     - rm -rf /tmp/sicor_tables/
     - pip install -e /tmp/sicor
-=======
-    # # install sicor and perhaps switch sicor branch
-    # - mkdir /tmp/sicor_tables
-    # - mv /tmp/sicor/sicor/tables/*.h5 /tmp/sicor_tables
-    # - mv /tmp/sicor/sicor/tables/EnMAP_LUT* /tmp/sicor_tables
-    # - rm -rf /tmp/sicor
-    # - git clone https://gitext.gfz-potsdam.de/EnMAP/sicor.git /tmp/sicor
-    # # - git clone -b feature/improve_speed https://gitext.gfz-potsdam.de/EnMAP/sicor.git /tmp/sicor
-    # - mv /tmp/sicor_tables/* /tmp/sicor/sicor/tables
-    # - rm -rf /tmp/sicor_tables/
-    # - pip install -e /tmp/sicor
->>>>>>> 069d0a27
 
     # update sicor
     # - conda install -y -q -c conda-forge basemap
@@ -48,7 +35,7 @@
     # - make download-tables
     # - python setup.py install
     # - cd ../../
-    - pip install -U sicor
+    # - pip install -U sicor
     - pip install ecmwf-api-client  # FIXME remove as long as this is no more needed for the hyperspectral part of SICOR
 
     # run nosetests
