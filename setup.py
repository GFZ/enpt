--- conflicted
+++ resolved
@@ -1,7 +1,6 @@
 #!/usr/bin/env python
 # -*- coding: utf-8 -*-
 
-from setuptools import setup
 from setuptools import setup, find_packages
 
 with open('README.rst') as readme_file:
@@ -25,15 +24,8 @@
     long_description=readme + '\n\n' + history,
     author="Karl Segl",
     author_email='segl@gfz-potsdam.de',
-<<<<<<< HEAD
     url='https://gitext.gfz-potsdam.de/segl/EnPT',
-    packages=[
-        'enpt',
-    ],
-=======
-    url='https://github.com/audreyr/enpt',
     packages=find_packages(exclude=['tests*']),
->>>>>>> b02220d4
     package_dir={'enpt':
                  'enpt'},
     include_package_data=True,
