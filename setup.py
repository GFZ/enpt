#!/usr/bin/env python
# -*- coding: utf-8 -*-

from setuptools import setup, find_packages

with open('README.rst') as readme_file:
    readme = readme_file.read()

with open('HISTORY.rst') as history_file:
    history = history_file.read()

version = {}
with open("enpt/version.py") as version_file:
    exec(version_file.read(), version)

requirements = [  # put package requirements here
<<<<<<< HEAD
    'numpy', 'pandas', 'scipy', 'geoarray>=0.8.9', 'py_tools_ds>=0.14.11', 'cerberus', 'jsmin', 'matplotlib', 'tqdm',
=======
    'numpy', 'pandas', 'scipy', 'geoarray>=0.8.9', 'py_tools_ds>=0.14.14', 'cerberus', 'jsmin', 'matplotlib', 'tqdm',
>>>>>>> 366cd084
    'utm', 'lxml', 'numpy-indexed'
    # 'sicor', # pip install git+https://gitext.gfz-potsdam.de/EnMAP/sicor.git
]

test_requirements = ['coverage', 'nose', 'nose-htmloutput', 'rednose']

setup(
    name='enpt',
    version=version['__version__'],
    description="EnMAP Processing Tools",
    long_description=readme + '\n\n' + history,
    author="Karl Segl",
    author_email='segl@gfz-potsdam.de',
    url='https://gitext.gfz-potsdam.de/EnMAP/GFZ_Tools_EnMAP_BOX/EnPT',
    packages=find_packages(exclude=['tests*']),
    package_dir={'enpt':
                 'enpt'},
    include_package_data=True,
    install_requires=requirements,
    license="GNU General Public License v3",
    zip_safe=False,
    scripts=['bin/enpt_cli.py'],
    data=[],  # TODO
    keywords='enpt',
    classifiers=[
        'Development Status :: 2 - Pre-Alpha',
        'License :: OSI Approved :: GNU General Public License v3 (GPLv3)',
        'Natural Language :: English',
        'Programming Language :: Python :: 3.5',
        'Programming Language :: Python :: 3.6',
        'Programming Language :: Python :: 3.7',
    ],
    test_suite='tests',
    tests_require=test_requirements
)<|MERGE_RESOLUTION|>--- conflicted
+++ resolved
@@ -14,11 +14,7 @@
     exec(version_file.read(), version)
 
 requirements = [  # put package requirements here
-<<<<<<< HEAD
-    'numpy', 'pandas', 'scipy', 'geoarray>=0.8.9', 'py_tools_ds>=0.14.11', 'cerberus', 'jsmin', 'matplotlib', 'tqdm',
-=======
     'numpy', 'pandas', 'scipy', 'geoarray>=0.8.9', 'py_tools_ds>=0.14.14', 'cerberus', 'jsmin', 'matplotlib', 'tqdm',
->>>>>>> 366cd084
     'utm', 'lxml', 'numpy-indexed'
     # 'sicor', # pip install git+https://gitext.gfz-potsdam.de/EnMAP/sicor.git
 ]
