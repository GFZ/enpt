--- conflicted
+++ resolved
@@ -108,7 +108,6 @@
     add('--enable_ac', type=_str2bool, default=True, nargs='?', const=True,
         help="Enable atmospheric correction using SICOR algorithm (default: True). If False, the L2A output contains "
              "top-of-atmosphere reflectance")
-<<<<<<< HEAD
     add('--mode_ac', type=str, default=None, nargs='?',
         help="3 modes to determine which atmospheric correction is applied at which surfaces (default: land): "
               "('land', water', 'combined')")
@@ -116,8 +115,6 @@
         help='Automatically download ECMWF data for atmospheric correction')
     add('--enable_ice_retrieval', type=_str2bool, default=True, nargs='?', const=True,
         help='Enable ice retrieval (default); increases accuracy of water vapour retrieval')
-=======
->>>>>>> 7e6adbfd
     add('--enable_cloud_screening', type=_str2bool, default=False, nargs='?', const=True,
         help='Enable cloud screening during atmospheric correction')
     add('--scale_factor_boa_ref', type=int, default=10000,
